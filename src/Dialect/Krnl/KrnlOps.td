--- conflicted
+++ resolved
@@ -421,28 +421,32 @@
   let printer = ?;
 }
 
-<<<<<<< HEAD
+
 def KrnlCustomOp : Op<Krnl_Dialect, "custom"> {
   let summary = "Krnl custom scalar operation";
   let description = [{
     Krnl custom scalar operation.
-=======
+  }];
+
+  let arguments = (ins AnyFloat:$in);
+  let results = (outs AnyFloat:$out);
+
+  let parser = ?;
+  let printer = ?;
+}
+
 def KrnlAcosOp : Op<Krnl_Dialect, "acos"> {
   let summary = "Krnl acos scalar operation";
   let description = [{
     Krnl acos scalar operation.
->>>>>>> 51ec3965
-  }];
-
-  let arguments = (ins AnyFloat:$in);
-  let results = (outs AnyFloat:$out);
-
-  let parser = ?;
-  let printer = ?;
-}
-<<<<<<< HEAD
-    
-=======
+  }];
+
+  let arguments = (ins AnyFloat:$in);
+  let results = (outs AnyFloat:$out);
+
+  let parser = ?;
+  let printer = ?;
+}
 
 def KrnlAcoshOp : Op<Krnl_Dialect, "acosh"> {
   let summary = "Krnl acosh scalar operation";
@@ -523,7 +527,6 @@
 }
 
 
->>>>>>> 51ec3965
 def KrnlLoadOp : Op<Krnl_Dialect, "load",
   [TypesMatchWith<"result type matches element type of 'memref'",
                   "memref", "result",
