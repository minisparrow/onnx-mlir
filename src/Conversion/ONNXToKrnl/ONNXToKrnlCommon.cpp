//====----- ONNXToKrnlCommon.cpp - ONNX dialects to Krnl lowering ---------===//
//
// Copyright 2019 The IBM Research Authors.
//
// =============================================================================
//
// This file contains common code shared by the functions performing the
// lowering to the KRNL dialect.
//
//===----------------------------------------------------------------------===//

#include "src/Conversion/ONNXToKrnl/ONNXToKrnlCommon.hpp"
<<<<<<< HEAD
#include "src/Dialect/ONNX/ONNXShapeHelper.hpp"
/// Check is all dimensions are known at compile time.
bool hasAllConstantDimensions(MemRefType type) {
  auto memRefShape = type.getShape();
  for (int i = 0; i < memRefShape.size(); ++i)
    if (memRefShape[i] < 0)
      return false;
  return true;
}

/// Check is all operands are scalar values at compile time.
=======

/// Check if all operands are scalar values at compile time.
>>>>>>> 9d74084e
bool hasAllScalarValues(ArrayRef<Value> values) {
  for (Value value : values) {
    if (value.getType().cast<ShapedType>().getRank() != 0)
      return false;
  }
  return true;
}

/// Get the corresponding MemRefType of a given TensorType/MemRefType.
MemRefType convertToMemRefType(Type type) {
  MemRefType memRefType;
  auto tensorType = type.dyn_cast<TensorType>();
  if (tensorType) {
    assert(tensorType.hasRank() && "expected only ranked shapes");
    memRefType =
        MemRefType::get(tensorType.getShape(), tensorType.getElementType());
  } else {
    memRefType = type.dyn_cast<MemRefType>();
  }
  return memRefType;
}

/// Insert an allocation and deallocation for the given MemRefType.
Value insertAllocAndDealloc(MemRefType type, Location loc,
    PatternRewriter &rewriter, bool insertDealloc, ArrayRef<Value> operands,
    int64_t alignment) {
  // Put together alloc operands for any dynamic dimensions of the memref.
  AllocOp alloc;
  if (!operands.empty()) {
    auto memRefShape = type.getShape();
    auto rank = memRefShape.size();

    std::map<int, Value> fromOperands;
    for (int reversedIdx = 0; reversedIdx < rank; ++reversedIdx) {
      int memRefDimIdx = rank - 1 - reversedIdx;
      if (memRefShape[memRefDimIdx] < 0) { // unknown dimension
        Value maxDim = nullptr;
        for (int i = 0; i < operands.size(); i++) {
          auto operandShape =
              operands[i].getType().cast<MemRefType>().getShape();
          int operandDimIdx = operandShape.size() - 1 - reversedIdx;

          if (operandDimIdx < 0)
            continue;

          // In case of operations with broadcasting, the dimension of the
          // alloc result is the maximum size along each dimension of the
          // operands.
          auto operandDim =
              rewriter.create<DimOp>(loc, operands[i], operandDimIdx);
          if (maxDim) {
            auto maxCondition = rewriter.create<CmpIOp>(
                loc, CmpIPredicate::sgt, operandDim, maxDim);
            maxDim = rewriter.create<SelectOp>(
                loc, maxCondition, operandDim, maxDim);
          } else {
            maxDim = operandDim;
          }
        }
        fromOperands.insert(std::make_pair(memRefDimIdx, maxDim));
      }
    }

    SmallVector<Value, 4> allocOperands;
    for (int i = 0; i < rank; ++i)
      if (memRefShape[i] < 0)
        allocOperands.push_back(fromOperands[i]);
    // Set alignment attribute. Default value is `-1`, which does not set
    // alignment.
    if (alignment >= 0) {
      IntegerAttr constAlignAttr = rewriter.getI64IntegerAttr(alignment);
      alloc =
          rewriter.create<AllocOp>(loc, type, allocOperands, constAlignAttr);
    } else {
      alloc = rewriter.create<AllocOp>(loc, type, allocOperands);
    }
  } else {
    // Set alignment attribute. Default value is `-1`, which does not set
    // alignment.
    if (alignment >= 0) {
      SmallVector<Value, 4> allocOperandsEmpty;
      IntegerAttr constAlignAttr = rewriter.getI64IntegerAttr(alignment);
      alloc = rewriter.create<AllocOp>(
          loc, type, allocOperandsEmpty, constAlignAttr);
    } else {
      alloc = rewriter.create<AllocOp>(loc, type);
    }
  }

  // Make sure to allocate at the beginning of the block if
  // all dimensions are known.
  auto *parentBlock = alloc.getOperation()->getBlock();
  if (hasAllConstantDimensions(type))
    alloc.getOperation()->moveBefore(&parentBlock->front());

  if (insertDealloc) {
    auto dealloc = rewriter.create<DeallocOp>(loc, alloc);
    dealloc.getOperation()->moveBefore(&parentBlock->back());
  }

  return alloc;
}

// Simple version of insert alloc and dealloc that does not handle alignment
// or additional operands (to be studied and added as needed). For unknown
// dimensions, it uses the index expressions to retrieve the corresponding
// values.
Value insertAllocAndDeallocSimple(PatternRewriter &rewriter, Operation *op,
    MemRefType type, Location loc, SmallVectorImpl<IndexExpr> &outputDims) {

  bool insertDealloc = checkInsertDealloc(op);

  // Constant, use the normal insert with no additional operands or alignment.
  if (hasAllConstantDimensions(type))
    return insertAllocAndDealloc(type, loc, rewriter, insertDealloc);
  // Otherwise, take the unkown operands from the output dim IndexExpressions
  SmallVector<Value, 2> allocOperands;
  auto memRefShape = type.getShape();
  auto rank = memRefShape.size();

  for (int i = 0; i < rank; ++i) {
    if (memRefShape[i] < 0) {
      // have dyn shape
      allocOperands.emplace_back(outputDims[i].getValue());
    }
  }
  AllocOp allocOp = rewriter.create<AllocOp>(loc, type, allocOperands);
  if (insertDealloc) {
    auto *parentBlock = allocOp.getOperation()->getBlock();
    auto dealloc = rewriter.create<DeallocOp>(loc, allocOp);
    dealloc.getOperation()->moveBefore(&parentBlock->back());
  }
  return allocOp;
}

// Determine if current function returns the result value of the
// current op being lowered. If it does then dealloc should not be
// inserted.
bool checkInsertDealloc(Operation *currentOp, int resultIndex) {
  auto parentBlock = currentOp->getBlock();

  bool insertDealloc = true;
  parentBlock->walk([&insertDealloc, currentOp, resultIndex](ReturnOp op) {
    // If there is at least one result to investigate.
    if (currentOp->getNumResults() > 0) {
      auto result = currentOp->getResult(resultIndex);
      for (const auto &operand : op.getOperands())
        if (operand == result)
          insertDealloc = false;
    }
  });

  return insertDealloc;
}

// Create a mapping from result type's dimensions to input type's dimensions,
// given that the result type is the result of a reduction op over the input
// type.
std::map<int64_t, int64_t> getReductionMapping(
    MemRefType inputTy, ArrayRef<int64_t> axes, bool keepdims) {
  std::map<int64_t, int64_t> OutInDimMap;
  int64_t rank = inputTy.getRank();

  // Mark reduction axes.
  std::vector<bool> isReductionAxis;
  for (decltype(rank) i = 0; i < rank; ++i) {
    if (std::find(axes.begin(), axes.end(), i) != axes.end())
      isReductionAxis.push_back(true);
    else
      isReductionAxis.push_back(false);
  }

  for (decltype(rank) inIndex = 0, outIndex = 0; inIndex < rank; ++inIndex) {
    // If it is a reduction axis, there is no relationship among dimensions.
    if (isReductionAxis[inIndex]) {
      if (keepdims)
        outIndex++;
    } else {
      OutInDimMap.insert(std::make_pair(outIndex, inIndex));
      outIndex++;
    }
  }

  return OutInDimMap;
}

// Add bounds associated with the op operand to the KRNL iteration pack.
// Dynamic dimenions are supported.
void addDimensionToPack(ConversionPatternRewriter &rewriter, Location loc,
    KrnlIterateOperandPack &pack, Value operand, int index) {
  auto shape = operand.getType().cast<MemRefType>().getShape();
  if (shape[index] < 0) {
    pack.pushConstantBound(0);
    pack.pushOperandBound(
        rewriter.create<DimOp>(loc, operand, index).getResult());
  } else {
    pack.pushConstantBound(0);
    pack.pushConstantBound(shape[index]);
  }
}

// Function that emits the definition of loops references.
void defineLoops(ConversionPatternRewriter &rewriter, Location loc,
    std::vector<Value> &loops, int64_t numLoops) {
  auto loopsOp = rewriter.create<KrnlDefineLoopsOp>(loc, numLoops);
  loops.reserve(numLoops);
  for (auto result : loopsOp.getResults())
    loops.push_back(result);
}

// Get run-time dimension information for unknown dimensions used for
// broadcasting.
std::map<int, std::map<int, Value>> getBroadcastedDimInfo(Location loc,
    ConversionPatternRewriter &rewriter, MemRefType memRefType,
    ArrayRef<Value> operands) {
  auto memRefShape = memRefType.getShape();
  int64_t rank = memRefShape.size();
  // For unknown dimensions, we need to get dimension values at runtime in
  // order to do broadcasting.
  std::map<int, std::map<int, Value>> DimInfo;
  // For each result dimension, compute the number of sharing operands.
  // Sharing operands are operands sharing the same index (counting from the
  // rightmost to the leftmost) for a given dimension.
  std::map<int, int> sharedDimCount;
  for (int reversedIdx = 0; reversedIdx < rank; ++reversedIdx) {
    int dimIdx = rank - 1 - reversedIdx;
    sharedDimCount[dimIdx] = 0;
    for (int i = 0; i < operands.size(); ++i) {
      auto shape = operands[i].getType().cast<MemRefType>().getShape();
      if (reversedIdx <= shape.size() - 1)
        sharedDimCount[dimIdx]++;
    }
  }
  // An unknown dimension can have a value of 1 or N (N > 1).
  // If its value is 1, it is broadcasted dimension.
  // Otherwise, non-broadcasted dimension.
  // We only care about unknown dimensions whose number of sharing operands is
  // more than one, since they are potentially broadcasted dimensions.
  for (int i = 0; i < operands.size(); ++i) {
    std::map<int, Value> broadcastedDims;
    auto shape = operands[i].getType().cast<MemRefType>().getShape();
    int size = shape.size();
    for (int j = 0; j < shape.size(); ++j) {
      if (shape[j] < 0 && sharedDimCount[rank - size + j] > 1) {
        auto dim = rewriter.create<DimOp>(loc, operands[i], j).getResult();
        auto one = rewriter.create<ConstantIndexOp>(loc, 1);
        auto isBroadcasted =
            rewriter.create<CmpIOp>(loc, CmpIPredicate::eq, dim, one);
        broadcastedDims.insert(std::make_pair(j, isBroadcasted));
      }
    }
    DimInfo.insert(std::make_pair(i, broadcastedDims));
  }
  return DimInfo;
}

// Extract induction variables that are used for broadcasting values of a
// given operand.
std::vector<Value> getLoopIVsForBroadcasting(Location loc,
    ConversionPatternRewriter &rewriter, ArrayRef<Value> loopIVs, Value operand,
    std::map<int, Value> broadcastedDims) {
  // `operand` must has a ranked type. This should have been checked by the
  // shape inference pass.
  auto operandShape = operand.getType().cast<MemRefType>().getShape();
  auto rank = operandShape.size();
  auto loopCount = loopIVs.size();

  std::vector<Value> newLoopIVs;
  for (unsigned reversedIdx = 0; reversedIdx < rank; ++reversedIdx) {
    auto dimIdx = rank - 1 - reversedIdx;
    auto loopIdx = loopCount - 1 - reversedIdx;
    if (operandShape[dimIdx] == 1) {
      // Broadcasted dimension
      auto zero = rewriter.create<ConstantIndexOp>(loc, 0);
      newLoopIVs.insert(newLoopIVs.begin(), zero);
    } else if ((operandShape[dimIdx] == -1) &&
               (broadcastedDims.find(dimIdx) != broadcastedDims.end())) {
      // Unknown dimension, it can have a value of 1 or N (N > 1).
      // If its value is 1, it is broadcasted dimension.
      // Otherwise, non-broadcasted dimension.
      auto zero = rewriter.create<ConstantIndexOp>(loc, 0);
      auto idx = rewriter.create<SelectOp>(
          loc, broadcastedDims[dimIdx], zero, loopIVs[loopIdx]);
      newLoopIVs.insert(newLoopIVs.begin(), idx);
    } else {
      // Non-broadcasted dimension
      newLoopIVs.insert(newLoopIVs.begin(), loopIVs[loopIdx]);
    }
  }
  return newLoopIVs;
}

Value emitPositiveInfinityConstantOp(
    ConversionPatternRewriter &rewriter, Location loc, Type type) {
  Attribute constantAttr;

  TypeSwitch<Type>(type)
      .Case<Float16Type>([&](Type) {
        // 0x7C00
        float value = std::numeric_limits<float>::infinity();
        constantAttr = rewriter.getF16FloatAttr(value);
      })
      .Case<Float32Type>([&](Type) {
        // 0x7F800000
        float value = std::numeric_limits<float>::infinity();
        constantAttr = rewriter.getF32FloatAttr(value);
      })
      .Case<Float64Type>([&](Type) {
        // 0x7FF0000000000000
        double value = std::numeric_limits<double>::infinity();
        constantAttr = rewriter.getF64FloatAttr(value);
      })
      .Case<IntegerType>([&](Type) {
        auto width = type.cast<IntegerType>().getWidth();
        // The latest llvm-project includes a patch which allows getting the
        // sign of IntegerType:
        // https://github.com/llvm/llvm-project/commit/35b685270b410f6a1351c2a527021f22330c25b9
        // as follows:
        //   auto isSigned = type.cast<IntegerType>().isSigned();
        // TODO (tungld): update the following statement once our llvm-project
        // is upgraded to include the patch.
        auto isSigned = true;
        if (width == 8) {
          if (isSigned) {
            int8_t value = std::numeric_limits<int8_t>::max();
            constantAttr = rewriter.getIntegerAttr(type, APInt(width, value));
          } else {
            uint8_t value = std::numeric_limits<uint8_t>::max();
            constantAttr = rewriter.getIntegerAttr(type, APInt(width, value));
          }
        } else if (width == 16) {
          if (isSigned) {
            int16_t value = std::numeric_limits<int16_t>::max();
            constantAttr = rewriter.getIntegerAttr(type, APInt(width, value));
          } else {
            uint16_t value = std::numeric_limits<uint16_t>::max();
            constantAttr = rewriter.getIntegerAttr(type, APInt(width, value));
          }
        } else if (width == 32) {
          if (isSigned) {
            int32_t value = std::numeric_limits<int32_t>::max();
            constantAttr = rewriter.getIntegerAttr(type, APInt(width, value));
          } else {
            uint32_t value = std::numeric_limits<uint32_t>::max();
            constantAttr = rewriter.getIntegerAttr(type, APInt(width, value));
          }
        } else if (width == 64) {
          if (isSigned) {
            int64_t value = std::numeric_limits<int64_t>::max();
            constantAttr = rewriter.getIntegerAttr(type, APInt(width, value));
          } else {
            uint64_t value = std::numeric_limits<uint64_t>::max();
            constantAttr = rewriter.getIntegerAttr(type, APInt(width, value));
          }
        } else {
          llvm_unreachable("unsupported element type");
        }
      })
      .Default([](Type) { llvm_unreachable("unsupported element type"); });
  return rewriter.create<ConstantOp>(loc, constantAttr);
}

Value emitNegativeInfinityConstantOp(
    ConversionPatternRewriter &rewriter, Location loc, Type type) {
  Attribute constantAttr;

  TypeSwitch<Type>(type)
      .Case<Float16Type>([&](Type) {
        // 0xFC00
        float value = -std::numeric_limits<float>::infinity();
        constantAttr = rewriter.getF16FloatAttr(value);
      })
      .Case<Float32Type>([&](Type) {
        // 0xFF800000
        float value = -std::numeric_limits<float>::infinity();
        constantAttr = rewriter.getF32FloatAttr(value);
      })
      .Case<Float64Type>([&](Type) {
        // 0xFFF0000000000000
        double value = -std::numeric_limits<double>::infinity();
        constantAttr = rewriter.getF64FloatAttr(value);
      })
      .Case<IntegerType>([&](Type) {
        auto width = type.cast<IntegerType>().getWidth();
        // The latest llvm-project includes a patch which allows getting the
        // sign of IntegerType:
        // https://github.com/llvm/llvm-project/commit/35b685270b410f6a1351c2a527021f22330c25b9
        // as follows:
        //   auto isSigned = type.cast<IntegerType>().isSigned();
        // TODO (tungld): update the following statement once our llvm-project
        // is upgraded to include the patch.
        auto isSigned = true;
        if (width == 8) {
          if (isSigned) {
            int8_t value = std::numeric_limits<int8_t>::min();
            constantAttr = rewriter.getIntegerAttr(type, APInt(width, value));
          } else {
            uint8_t value = std::numeric_limits<uint8_t>::min();
            constantAttr = rewriter.getIntegerAttr(type, APInt(width, value));
          }
        } else if (width == 16) {
          if (isSigned) {
            int16_t value = std::numeric_limits<int16_t>::min();
            constantAttr = rewriter.getIntegerAttr(type, APInt(width, value));
          } else {
            uint16_t value = std::numeric_limits<uint16_t>::min();
            constantAttr = rewriter.getIntegerAttr(type, APInt(width, value));
          }
        } else if (width == 32) {
          if (isSigned) {
            int32_t value = std::numeric_limits<int32_t>::min();
            constantAttr = rewriter.getIntegerAttr(type, APInt(width, value));
          } else {
            uint32_t value = std::numeric_limits<uint32_t>::min();
            constantAttr = rewriter.getIntegerAttr(type, APInt(width, value));
          }
        } else if (width == 64) {
          if (isSigned) {
            int64_t value = std::numeric_limits<int64_t>::min();
            constantAttr = rewriter.getIntegerAttr(type, APInt(width, value));
          } else {
            uint64_t value = std::numeric_limits<uint64_t>::min();
            constantAttr = rewriter.getIntegerAttr(type, APInt(width, value));
          }
        } else {
          llvm_unreachable("unsupported element type");
        }
      })
      .Default([](Type) { llvm_unreachable("unsupported element type"); });

  return rewriter.create<ConstantOp>(loc, constantAttr);
}

<<<<<<< HEAD
bool checkOpResultIsUsedByGetRef(AllocOp *allocOp) {
  FuncOp function = getContainingFunction(allocOp->getOperation());

  bool opIsUsedInGetRef = false;
  function.walk([&opIsUsedInGetRef, allocOp](KrnlGetRefOp op) {
    auto result = allocOp->getResult();
    for (const auto &operand : op.getOperands())
      if (operand == result)
        opIsUsedInGetRef = true;
  });

  return opIsUsedInGetRef;
}

// TODO: support dynamic sizes.
int64_t getMemRefSizeInBytes(Value val) {
  auto memRefType = convertToMemRefType(val.getType());
  auto memRefShape = memRefType.getShape();
  int64_t size = 1;
  for (int i = 0; i < memRefShape.size(); i++)
    size *= memRefShape[i];
  size *= getMemRefEltSizeInBytes(memRefType);
  return size;
}

Value getDynamicMemRefSizeInBytes(
    MemRefType type, Location loc, PatternRewriter &rewriter, AllocOp allocOp) {
  // Initialize the size variable with the size in bytes of the type.
  int64_t typeSize = getMemRefEltSizeInBytes(type);
  Value result =
      emitConstantOp(rewriter, loc, rewriter.getIndexType(), typeSize);

  // Multiply all dimensions (constant and dynamic).
  auto memRefShape = type.getShape();
  auto rank = memRefShape.size();
  int dynDimIdx = 0;
  for (int idx = 0; idx < rank; ++idx) {
    if (memRefShape[idx] < 0) {
      // Dyanmic size.
      auto dynamicDim = allocOp.getOperands()[dynDimIdx];
      dynDimIdx++;
      result = rewriter.create<MulIOp>(loc, result, dynamicDim);
    } else {
      // Static size.
      auto staticDim = emitConstantOp(
          rewriter, loc, rewriter.getIndexType(), memRefShape[idx]);
      result = rewriter.create<MulIOp>(loc, result, staticDim);
    }
  }

  return result;
}

int64_t getAllocArgIndex(AllocOp allocOp, int64_t index) {
  auto memRefShape =
      convertToMemRefType(allocOp.getResult().getType()).getShape();
  auto rank = memRefShape.size();

  int dynDimIdx = 0;
  for (int idx = 0; idx < rank; ++idx) {
    if (memRefShape[idx] < 0) {
      if (idx == index)
        return dynDimIdx;
      dynDimIdx++;
    }
  }

  return -1;
=======
int64_t ArrayAttrIntVal(ArrayAttr a, int i) {
  return (a.getValue()[i]).cast<IntegerAttr>().getInt();
>>>>>>> 9d74084e
}<|MERGE_RESOLUTION|>--- conflicted
+++ resolved
@@ -10,22 +10,8 @@
 //===----------------------------------------------------------------------===//
 
 #include "src/Conversion/ONNXToKrnl/ONNXToKrnlCommon.hpp"
-<<<<<<< HEAD
-#include "src/Dialect/ONNX/ONNXShapeHelper.hpp"
-/// Check is all dimensions are known at compile time.
-bool hasAllConstantDimensions(MemRefType type) {
-  auto memRefShape = type.getShape();
-  for (int i = 0; i < memRefShape.size(); ++i)
-    if (memRefShape[i] < 0)
-      return false;
-  return true;
-}
-
-/// Check is all operands are scalar values at compile time.
-=======
 
 /// Check if all operands are scalar values at compile time.
->>>>>>> 9d74084e
 bool hasAllScalarValues(ArrayRef<Value> values) {
   for (Value value : values) {
     if (value.getType().cast<ShapedType>().getRank() != 0)
@@ -458,78 +444,3 @@
 
   return rewriter.create<ConstantOp>(loc, constantAttr);
 }
-
-<<<<<<< HEAD
-bool checkOpResultIsUsedByGetRef(AllocOp *allocOp) {
-  FuncOp function = getContainingFunction(allocOp->getOperation());
-
-  bool opIsUsedInGetRef = false;
-  function.walk([&opIsUsedInGetRef, allocOp](KrnlGetRefOp op) {
-    auto result = allocOp->getResult();
-    for (const auto &operand : op.getOperands())
-      if (operand == result)
-        opIsUsedInGetRef = true;
-  });
-
-  return opIsUsedInGetRef;
-}
-
-// TODO: support dynamic sizes.
-int64_t getMemRefSizeInBytes(Value val) {
-  auto memRefType = convertToMemRefType(val.getType());
-  auto memRefShape = memRefType.getShape();
-  int64_t size = 1;
-  for (int i = 0; i < memRefShape.size(); i++)
-    size *= memRefShape[i];
-  size *= getMemRefEltSizeInBytes(memRefType);
-  return size;
-}
-
-Value getDynamicMemRefSizeInBytes(
-    MemRefType type, Location loc, PatternRewriter &rewriter, AllocOp allocOp) {
-  // Initialize the size variable with the size in bytes of the type.
-  int64_t typeSize = getMemRefEltSizeInBytes(type);
-  Value result =
-      emitConstantOp(rewriter, loc, rewriter.getIndexType(), typeSize);
-
-  // Multiply all dimensions (constant and dynamic).
-  auto memRefShape = type.getShape();
-  auto rank = memRefShape.size();
-  int dynDimIdx = 0;
-  for (int idx = 0; idx < rank; ++idx) {
-    if (memRefShape[idx] < 0) {
-      // Dyanmic size.
-      auto dynamicDim = allocOp.getOperands()[dynDimIdx];
-      dynDimIdx++;
-      result = rewriter.create<MulIOp>(loc, result, dynamicDim);
-    } else {
-      // Static size.
-      auto staticDim = emitConstantOp(
-          rewriter, loc, rewriter.getIndexType(), memRefShape[idx]);
-      result = rewriter.create<MulIOp>(loc, result, staticDim);
-    }
-  }
-
-  return result;
-}
-
-int64_t getAllocArgIndex(AllocOp allocOp, int64_t index) {
-  auto memRefShape =
-      convertToMemRefType(allocOp.getResult().getType()).getShape();
-  auto rank = memRefShape.size();
-
-  int dynDimIdx = 0;
-  for (int idx = 0; idx < rank; ++idx) {
-    if (memRefShape[idx] < 0) {
-      if (idx == index)
-        return dynDimIdx;
-      dynDimIdx++;
-    }
-  }
-
-  return -1;
-=======
-int64_t ArrayAttrIntVal(ArrayAttr a, int i) {
-  return (a.getValue()[i]).cast<IntegerAttr>().getInt();
->>>>>>> 9d74084e
-}