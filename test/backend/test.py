--- conflicted
+++ resolved
@@ -676,7 +676,6 @@
     "test_softsign_example_cpu": (test_static_dynamic,),
 
     # Split
-<<<<<<< HEAD
     # Temporally removed due to changes in onnx 1.8.1
     # "test_split_equal_parts_1d_cpu": (test_static_dynamic,),
     # "test_split_equal_parts_2d_cpu": (test_static_dynamic,),
@@ -685,15 +684,6 @@
     # "test_split_variable_parts_2d_cpu": (test_static_dynamic,),
     # "test_split_variable_parts_default_axis_cpu": (test_static_dynamic,),
     
-=======
-    "test_split_equal_parts_1d_cpu": (test_static_dynamic,),
-    "test_split_equal_parts_2d_cpu": (test_static_dynamic,),
-    "test_split_equal_parts_default_axis_cpu": (test_static_dynamic,),
-    "test_split_variable_parts_1d_cpu": (test_static_dynamic,),
-    "test_split_variable_parts_2d_cpu": (test_static_dynamic,),
-    "test_split_variable_parts_default_axis_cpu": (test_static_dynamic,),
-
->>>>>>> 26c21269
     # Sqrt
     "test_sqrt_cpu": (test_static_dynamic,),
     "test_sqrt_example_cpu": (test_static_dynamic,),
