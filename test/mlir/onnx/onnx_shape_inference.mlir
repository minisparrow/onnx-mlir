// RUN: onnx-mlir-opt --shape-inference %s -split-input-file | FileCheck %s

// -----

//===----------------------------------------------------------------------===//
/// Test the default behavior of transpose when no information for the
/// permutation of the axes is provided and when a permutation is provided.
//===----------------------------------------------------------------------===//

func @test_default_transpose(%arg0 : tensor<5x5x1x32xf32>) -> tensor<*xf32> {
  %0 = "onnx.Transpose"(%arg0) : (tensor<5x5x1x32xf32>) -> tensor<*xf32>
  "std.return"(%0) : (tensor<*xf32>) -> ()

  // CHECK-LABEL: test_default_transpose
  // CHECK: [[RES:%.+]] = "onnx.Transpose"(%arg0) {perm = [3, 2, 1, 0]} : (tensor<5x5x1x32xf32>) -> tensor<32x1x5x5xf32>
  // CHECK: return [[RES]] : tensor<32x1x5x5xf32>
}

// -----

/// Test shape inference for transposition when perm attribute is specified.

func @test_transpose(%arg0 : tensor<5x5x1x32xf32>) -> tensor<*xf32> {
  %0 = "onnx.Transpose"(%arg0) {perm = [2, 0, 3, 1]} : (tensor<5x5x1x32xf32>) -> tensor<*xf32>
  "std.return"(%0) : (tensor<*xf32>) -> ()

  // CHECK-LABEL: test_transpose
  // CHECK: [[RES_ATTR:%.+]] = "onnx.Transpose"(%arg0) {perm = [2, 0, 3, 1]} : (tensor<5x5x1x32xf32>) -> tensor<1x5x32x5xf32>
  // CHECK: return [[RES_ATTR]] : tensor<1x5x32x5xf32>
}

// -----

//===----------------------------------------------------------------------===//
/// Test the shape inferencing scheme for the matmul operation.
//===----------------------------------------------------------------------===//

/// MatMul: 1-D x 1-D

func @test_matmul_1(%arg0 : tensor<32xf32>, %arg1 : tensor<32xf32>) -> tensor<*xf32> {
  %0 = "onnx.MatMul"(%arg0, %arg1) : (tensor<32xf32>, tensor<32xf32>) -> tensor<*xf32>
  "std.return"(%0) : (tensor<*xf32>) -> ()

  // CHECK-LABEL: test_matmul_1
  // CHECK: [[RES1:%.+]] = "onnx.MatMul"(%arg0, %arg1) : (tensor<32xf32>, tensor<32xf32>) -> tensor<1xf32>
  // CHECK: return [[RES1]] : tensor<1xf32>
}

// -----

/// MatMul: K-D x 2-D (K > 2)

func @test_matmul_2(%arg0 : tensor<16x?x64x42xf32>, %arg1 : tensor<42x32xf32>) -> tensor<*xf32> {
  %0 = "onnx.MatMul"(%arg0, %arg1) : (tensor<16x?x64x42xf32>, tensor<42x32xf32>) -> tensor<*xf32>
  "std.return"(%0) : (tensor<*xf32>) -> ()

  // CHECK-LABEL: test_matmul_2
  // CHECK: [[RES2:%.+]] = "onnx.MatMul"(%arg0, %arg1) : (tensor<16x?x64x42xf32>, tensor<42x32xf32>) -> tensor<16x?x64x32xf32>
  // CHECK: return [[RES2]] : tensor<16x?x64x32xf32>
}

// -----

/// MatMul: 2-D x K-D (K > 2)

func @test_matmul_3(%arg0 : tensor<64x42xf32>, %arg1 : tensor<16x?x42x32xf32>) -> tensor<*xf32> {
  %0 = "onnx.MatMul"(%arg0, %arg1) : (tensor<64x42xf32>, tensor<16x?x42x32xf32>) -> tensor<*xf32>
  "std.return"(%0) : (tensor<*xf32>) -> ()

  // CHECK-LABEL: test_matmul_3
  // CHECK: [[RES3:%.+]] = "onnx.MatMul"(%arg0, %arg1) : (tensor<64x42xf32>, tensor<16x?x42x32xf32>) -> tensor<16x?x64x32xf32>
  // CHECK: return [[RES3]] : tensor<16x?x64x32xf32>
}

// -----

/// MatMul: 2-D x K-D (K > 2)

func @test_matmul_4(%arg0 : tensor<64x42xf32>, %arg1 : tensor<?x?x?x?xf32>) -> tensor<*xf32> {
  %0 = "onnx.MatMul"(%arg0, %arg1) : (tensor<64x42xf32>, tensor<?x?x?x?xf32>) -> tensor<*xf32>
  "std.return"(%0) : (tensor<*xf32>) -> ()

  // CHECK-LABEL: test_matmul_4
  // CHECK: [[RES4:%.+]] = "onnx.MatMul"(%arg0, %arg1) : (tensor<64x42xf32>, tensor<?x?x?x?xf32>) -> tensor<?x?x64x?xf32>
  // CHECK: return [[RES4]] : tensor<?x?x64x?xf32>
}

// -----

/// MatMul: K1-D x K2-D (K1 > 2, K2 > 2)

func @test_matmul_5(%arg0 : tensor<16x?x?x42xf32>, %arg1 : tensor<32x?x64x42x32xf32>) -> tensor<*xf32> {
  %0 = "onnx.MatMul"(%arg0, %arg1) : (tensor<16x?x?x42xf32>, tensor<32x?x64x42x32xf32>) -> tensor<*xf32>
  "std.return"(%0) : (tensor<*xf32>) -> ()

  // CHECK-LABEL: test_matmul_5
  // CHECK: [[RES5:%.+]] = "onnx.MatMul"(%arg0, %arg1) : (tensor<16x?x?x42xf32>, tensor<32x?x64x42x32xf32>) -> tensor<32x16x64x?x32xf32>
  // CHECK: return [[RES5]] : tensor<32x16x64x?x32xf32>
}

// -----

/// MatMul: 1-D x 2-D

func @test_matmul_6(%arg0 : tensor<32xf32>, %arg1 : tensor<32x64xf32>) -> tensor<*xf32> {
  %0 = "onnx.MatMul"(%arg0, %arg1) : (tensor<32xf32>, tensor<32x64xf32>) -> tensor<*xf32>
  "std.return"(%0) : (tensor<*xf32>) -> ()

  // CHECK-LABEL: test_matmul_6
  // CHECK: [[RES6:%.+]] = "onnx.MatMul"(%arg0, %arg1) : (tensor<32xf32>, tensor<32x64xf32>) -> tensor<64xf32>
  // CHECK: return [[RES6]] : tensor<64xf32>
}

// -----

/// MatMul: 2-D x 1-D

func @test_matmul_7(%arg0 : tensor<32x64xf32>, %arg1 : tensor<64xf32>) -> tensor<*xf32> {
  %0 = "onnx.MatMul"(%arg0, %arg1) : (tensor<32x64xf32>, tensor<64xf32>) -> tensor<*xf32>
  "std.return"(%0) : (tensor<*xf32>) -> ()

  // CHECK-LABEL: test_matmul_7
  // CHECK: [[RES7:%.+]] = "onnx.MatMul"(%arg0, %arg1) : (tensor<32x64xf32>, tensor<64xf32>) -> tensor<32xf32>
  // CHECK: return [[RES7]] : tensor<32xf32>
}

// -----

/// MatMul: 2-D x 2-D

func @test_matmul_8(%arg0 : tensor<32x64xf32>, %arg1 : tensor<64x128xf32>) -> tensor<*xf32> {
  %0 = "onnx.MatMul"(%arg0, %arg1) : (tensor<32x64xf32>, tensor<64x128xf32>) -> tensor<*xf32>
  "std.return"(%0) : (tensor<*xf32>) -> ()

  // CHECK-LABEL: test_matmul_8
  // CHECK: [[RES8:%.+]] = "onnx.MatMul"(%arg0, %arg1) : (tensor<32x64xf32>, tensor<64x128xf32>) -> tensor<32x128xf32>
  // CHECK: return [[RES8]] : tensor<32x128xf32>
}

// -----

/// MatMul: 1-D x N-D

func @test_matmul_9(%arg0 : tensor<42xf32>, %arg1 : tensor<?x42x32xf32>) -> tensor<*xf32> {
  %0 = "onnx.MatMul"(%arg0, %arg1) : (tensor<42xf32>, tensor<?x42x32xf32>) -> tensor<*xf32>
  "std.return"(%0) : (tensor<*xf32>) -> ()

  // CHECK-LABEL: test_matmul_9
  // CHECK: [[RES1:%.+]] = "onnx.MatMul"(%arg0, %arg1) : (tensor<42xf32>, tensor<?x42x32xf32>) -> tensor<?x32xf32>
  // CHECK: return [[RES1]] : tensor<?x32xf32>
}

// -----

/// MatMul: N-D x 1-D

func @test_matmul_10(%arg0 : tensor<?x42x32xf32>, %arg1 : tensor<32xf32>) -> tensor<*xf32> {
  %0 = "onnx.MatMul"(%arg0, %arg1) : (tensor<?x42x32xf32>, tensor<32xf32>) -> tensor<*xf32>
  "std.return"(%0) : (tensor<*xf32>) -> ()

  // CHECK-LABEL: test_matmul_10
  // CHECK: [[RES1:%.+]] = "onnx.MatMul"(%arg0, %arg1) : (tensor<?x42x32xf32>, tensor<32xf32>) -> tensor<?x42xf32>
  // CHECK: return [[RES1]] : tensor<?x42xf32>
}

// -----

//===----------------------------------------------------------------------===//
/// Test shape inference for Conv (first with no bias) operation and all its attributes.
//===----------------------------------------------------------------------===//

/// Default and required attributes for 1-D convolution.

func @test_conv_no_bias_0(%arg0 : tensor<1x2x32xf32>, %arg1 : tensor<5x2x6xf32>) -> tensor<*xf32> {
  %cst = constant unit
  %0 = "onnx.Conv"(%arg0, %arg1, %cst) {auto_pad = "NOTSET", group = 1 : si64} : (tensor<1x2x32xf32>, tensor<5x2x6xf32>, none) -> tensor<*xf32>
  "std.return"(%0) : (tensor<*xf32>) -> ()

  // CHECK-LABEL: test_conv_no_bias_0
  // CHECK: [[RES_ATTR:%.+]] = "onnx.Conv"(%arg0, %arg1, %cst) {auto_pad = "NOTSET", dilations = [1], group = 1 : si64, kernel_shape = [6], pads = [0, 0], strides = [1]} : (tensor<1x2x32xf32>, tensor<5x2x6xf32>, none) -> tensor<1x5x27xf32>
  // CHECK: return [[RES_ATTR]] : tensor<1x5x27xf32>
}

// -----

/// Default and required attributes.

func @test_conv_no_bias_1(%arg0 : tensor<1x2x32x64xf32>, %arg1 : tensor<5x2x6x7xf32>) -> tensor<*xf32> {
  %cst = constant unit
  %0 = "onnx.Conv"(%arg0, %arg1, %cst) {auto_pad = "NOTSET", group = 1 : si64} : (tensor<1x2x32x64xf32>, tensor<5x2x6x7xf32>, none) -> tensor<*xf32>
  "std.return"(%0) : (tensor<*xf32>) -> ()

  // CHECK-LABEL: test_conv_no_bias_1
  // CHECK: [[RES_ATTR:%.+]] = "onnx.Conv"(%arg0, %arg1, %cst) {auto_pad = "NOTSET", dilations = [1, 1], group = 1 : si64, kernel_shape = [6, 7], pads = [0, 0, 0, 0], strides = [1, 1]} : (tensor<1x2x32x64xf32>, tensor<5x2x6x7xf32>, none) -> tensor<1x5x27x58xf32>
  // CHECK: return [[RES_ATTR]] : tensor<1x5x27x58xf32>
}

// -----

/// kernel_shape attribute.

func @test_conv_no_bias_2(%arg0 : tensor<1x2x32x64xf32>, %arg1 : tensor<5x2x6x7xf32>) -> tensor<*xf32> {
  %cst = constant unit
  %0 = "onnx.Conv"(%arg0, %arg1, %cst) {auto_pad = "NOTSET", group = 1 : si64, kernel_shape = [8, 9]} : (tensor<1x2x32x64xf32>, tensor<5x2x6x7xf32>, none) -> tensor<*xf32>
  "std.return"(%0) : (tensor<*xf32>) -> ()

  // CHECK-LABEL: test_conv_no_bias_2
  // CHECK: [[RES_ATTR:%.+]] = "onnx.Conv"(%arg0, %arg1, %cst) {auto_pad = "NOTSET", dilations = [1, 1], group = 1 : si64, kernel_shape = [8, 9], pads = [0, 0, 0, 0], strides = [1, 1]} : (tensor<1x2x32x64xf32>, tensor<5x2x6x7xf32>, none) -> tensor<1x5x25x56xf32>
  // CHECK: return [[RES_ATTR]] : tensor<1x5x25x56xf32>
}

// -----

/// pads attribute.
/// Use pads to make output size equal to input size by adding K - 1 to the result.

func @test_conv_no_bias_3(%arg0 : tensor<1x2x32x64xf32>, %arg1 : tensor<5x2x6x10xf32>) -> tensor<*xf32> {
  %cst = constant unit
  %0 = "onnx.Conv"(%arg0, %arg1, %cst) {auto_pad = "NOTSET", group = 1 : si64, pads = [2, 4, 3, 5]} : (tensor<1x2x32x64xf32>, tensor<5x2x6x10xf32>, none) -> tensor<*xf32>
  "std.return"(%0) : (tensor<*xf32>) -> ()

  // CHECK-LABEL: test_conv_no_bias_3
  // CHECK: [[RES_ATTR:%.+]] = "onnx.Conv"(%arg0, %arg1, %cst) {auto_pad = "NOTSET", dilations = [1, 1], group = 1 : si64, kernel_shape = [6, 10], pads = [2, 4, 3, 5], strides = [1, 1]} : (tensor<1x2x32x64xf32>, tensor<5x2x6x10xf32>, none) -> tensor<1x5x32x64xf32>
  // CHECK: return [[RES_ATTR]] : tensor<1x5x32x64xf32>
}

// -----

/// auto_pad set to SAME_UPPER and SAME_LOWER.

func @test_conv_no_bias_4(%arg0 : tensor<1x2x32x64xf32>, %arg1 : tensor<5x2x6x10xf32>) -> tensor<*xf32> {
  %cst = constant unit
  %0 = "onnx.Conv"(%arg0, %arg1, %cst) {auto_pad = "SAME_UPPER", group = 1 : si64} : (tensor<1x2x32x64xf32>, tensor<5x2x6x10xf32>, none) -> tensor<*xf32>
  "std.return"(%0) : (tensor<*xf32>) -> ()

  // CHECK-LABEL: test_conv_no_bias_4
  // CHECK: [[RES_ATTR:%.+]] = "onnx.Conv"(%arg0, %arg1, %cst) {auto_pad = "NOTSET", dilations = [1, 1], group = 1 : si64, kernel_shape = [6, 10], pads = [2, 4, 3, 5], strides = [1, 1]} : (tensor<1x2x32x64xf32>, tensor<5x2x6x10xf32>, none) -> tensor<1x5x32x64xf32>
  // CHECK: return [[RES_ATTR]] : tensor<1x5x32x64xf32>
}

// -----

func @test_conv_no_bias_5(%arg0 : tensor<1x2x32x64xf32>, %arg1 : tensor<5x2x6x10xf32>) -> tensor<*xf32> {
  %cst = constant unit
  %0 = "onnx.Conv"(%arg0, %arg1, %cst) {auto_pad = "SAME_LOWER", group = 1 : si64} : (tensor<1x2x32x64xf32>, tensor<5x2x6x10xf32>, none) -> tensor<*xf32>
  "std.return"(%0) : (tensor<*xf32>) -> ()

  // CHECK-LABEL: test_conv_no_bias_5
  // CHECK: [[RES_ATTR:%.+]] = "onnx.Conv"(%arg0, %arg1, %cst) {auto_pad = "NOTSET", dilations = [1, 1], group = 1 : si64, kernel_shape = [6, 10], pads = [3, 5, 2, 4], strides = [1, 1]} : (tensor<1x2x32x64xf32>, tensor<5x2x6x10xf32>, none) -> tensor<1x5x32x64xf32>
  // CHECK: return [[RES_ATTR]] : tensor<1x5x32x64xf32>
}

// -----

/// auto_pad set to VALID.

func @test_conv_no_bias_6(%arg0 : tensor<1x2x32x64xf32>, %arg1 : tensor<5x2x6x10xf32>) -> tensor<*xf32> {
  %cst = constant unit
  %0 = "onnx.Conv"(%arg0, %arg1, %cst) {auto_pad = "VALID", group = 1 : si64} : (tensor<1x2x32x64xf32>, tensor<5x2x6x10xf32>, none) -> tensor<*xf32>
  "std.return"(%0) : (tensor<*xf32>) -> ()

  // CHECK-LABEL: test_conv_no_bias_6
  // CHECK: [[RES_ATTR:%.+]] = "onnx.Conv"(%arg0, %arg1, %cst) {auto_pad = "NOTSET", dilations = [1, 1], group = 1 : si64, kernel_shape = [6, 10], pads = [0, 0, 0, 0], strides = [1, 1]} : (tensor<1x2x32x64xf32>, tensor<5x2x6x10xf32>, none) -> tensor<1x5x27x55xf32>
  // CHECK: return [[RES_ATTR]] : tensor<1x5x27x55xf32>
}

// -----

/// With strides attribute.

func @test_conv_no_bias_7(%arg0 : tensor<1x2x32x64xf32>, %arg1 : tensor<5x2x6x7xf32>) -> tensor<*xf32> {
  %cst = constant unit
  %0 = "onnx.Conv"(%arg0, %arg1, %cst) {auto_pad = "NOTSET", group = 1 : si64, strides = [2, 3]} : (tensor<1x2x32x64xf32>, tensor<5x2x6x7xf32>, none) -> tensor<*xf32>
  "std.return"(%0) : (tensor<*xf32>) -> ()

  // CHECK-LABEL: test_conv_no_bias_7
  // CHECK: [[RES_ATTR:%.+]] = "onnx.Conv"(%arg0, %arg1, %cst) {auto_pad = "NOTSET", dilations = [1, 1], group = 1 : si64, kernel_shape = [6, 7], pads = [0, 0, 0, 0], strides = [2, 3]} : (tensor<1x2x32x64xf32>, tensor<5x2x6x7xf32>, none) -> tensor<1x5x14x20xf32>
  // CHECK: return [[RES_ATTR]] : tensor<1x5x14x20xf32>
}

// -----

/// auto_pad set to SAME_UPPER with strides attribute.
/// The auto_pad will pas as if stride is equal to 1.

func @test_conv_no_bias_8(%arg0 : tensor<1x2x32x64xf32>, %arg1 : tensor<5x2x6x7xf32>) -> tensor<*xf32> {
  %cst = constant unit
  %0 = "onnx.Conv"(%arg0, %arg1, %cst) {auto_pad = "SAME_UPPER", group = 1 : si64, strides = [2, 3]} : (tensor<1x2x32x64xf32>, tensor<5x2x6x7xf32>, none) -> tensor<*xf32>
  "std.return"(%0) : (tensor<*xf32>) -> ()

  // CHECK-LABEL: test_conv_no_bias_8
  // CHECK: [[RES_ATTR:%.+]] = "onnx.Conv"(%arg0, %arg1, %cst) {auto_pad = "NOTSET", dilations = [1, 1], group = 1 : si64, kernel_shape = [6, 7], pads = [2, 3, 2, 3], strides = [2, 3]} : (tensor<1x2x32x64xf32>, tensor<5x2x6x7xf32>, none) -> tensor<1x5x16x22xf32>
  // CHECK: return [[RES_ATTR]] : tensor<1x5x16x22xf32>
}

// -----

/// dilations attribute.

func @test_conv_no_bias_9(%arg0 : tensor<1x2x32x64xf32>, %arg1 : tensor<5x2x6x7xf32>) -> tensor<*xf32> {
  %cst = constant unit
  %0 = "onnx.Conv"(%arg0, %arg1, %cst) {auto_pad = "NOTSET", group = 1 : si64, dilations = [2, 3]} : (tensor<1x2x32x64xf32>, tensor<5x2x6x7xf32>, none) -> tensor<*xf32>
  "std.return"(%0) : (tensor<*xf32>) -> ()

  // CHECK-LABEL: test_conv_no_bias_9
  // CHECK: [[RES_ATTR:%.+]] = "onnx.Conv"(%arg0, %arg1, %cst) {auto_pad = "NOTSET", dilations = [2, 3], group = 1 : si64, kernel_shape = [6, 7], pads = [0, 0, 0, 0], strides = [1, 1]} : (tensor<1x2x32x64xf32>, tensor<5x2x6x7xf32>, none) -> tensor<1x5x22x46xf32>
  // CHECK: return [[RES_ATTR]] : tensor<1x5x22x46xf32>
}

// -----

/// dilations attribute with stride.

func @test_conv_no_bias_10(%arg0 : tensor<1x2x32x64xf32>, %arg1 : tensor<5x2x6x7xf32>) -> tensor<*xf32> {
  %cst = constant unit
  %0 = "onnx.Conv"(%arg0, %arg1, %cst) {auto_pad = "NOTSET", group = 1 : si64, dilations = [2, 3], strides = [2, 2]} : (tensor<1x2x32x64xf32>, tensor<5x2x6x7xf32>, none) -> tensor<*xf32>
  "std.return"(%0) : (tensor<*xf32>) -> ()

  // CHECK-LABEL: test_conv_no_bias_10
  // CHECK: [[RES_ATTR:%.+]] = "onnx.Conv"(%arg0, %arg1, %cst) {auto_pad = "NOTSET", dilations = [2, 3], group = 1 : si64, kernel_shape = [6, 7], pads = [0, 0, 0, 0], strides = [2, 2]} : (tensor<1x2x32x64xf32>, tensor<5x2x6x7xf32>, none) -> tensor<1x5x11x23xf32>
  // CHECK: return [[RES_ATTR]] : tensor<1x5x11x23xf32>
}

// -----

/// dilations attribute with auto_pad set to SAME_UPPER.

func @test_conv_no_bias_11(%arg0 : tensor<1x2x32x64xf32>, %arg1 : tensor<5x2x6x7xf32>) -> tensor<*xf32> {
  %cst = constant unit
  %0 = "onnx.Conv"(%arg0, %arg1, %cst) {auto_pad = "SAME_UPPER", group = 1 : si64, dilations = [2, 3]} : (tensor<1x2x32x64xf32>, tensor<5x2x6x7xf32>, none) -> tensor<*xf32>
  "std.return"(%0) : (tensor<*xf32>) -> ()

  // CHECK-LABEL: test_conv_no_bias_11
  // CHECK: [[RES_ATTR:%.+]] = "onnx.Conv"(%arg0, %arg1, %cst) {auto_pad = "NOTSET", dilations = [2, 3], group = 1 : si64, kernel_shape = [6, 7], pads = [5, 9, 5, 9], strides = [1, 1]} : (tensor<1x2x32x64xf32>, tensor<5x2x6x7xf32>, none) -> tensor<1x5x32x64xf32>
  // CHECK: return [[RES_ATTR]] : tensor<1x5x32x64xf32>
}
 
// -----

// Test convolution with bias input.

func @test_conv_12(%arg0 : tensor<1x2x32xf32>, %arg1 : tensor<5x2x6xf32>, %arg2 : tensor<5xf32>) -> tensor<*xf32> {
  %0 = "onnx.Conv"(%arg0, %arg1, %arg2) {auto_pad = "NOTSET", group = 1 : si64} : (tensor<1x2x32xf32>, tensor<5x2x6xf32>, tensor<5xf32>) -> tensor<*xf32>
  "std.return"(%0) : (tensor<*xf32>) -> ()

  // CHECK-LABEL: test_conv_12
  // CHECK: [[RES_ATTR:%.+]] = "onnx.Conv"(%arg0, %arg1, %arg2) {auto_pad = "NOTSET", dilations = [1], group = 1 : si64, kernel_shape = [6], pads = [0, 0], strides = [1]} : (tensor<1x2x32xf32>, tensor<5x2x6xf32>, tensor<5xf32>) -> tensor<1x5x27xf32>
  // CHECK: return [[RES_ATTR]] : tensor<1x5x27xf32>
}

// -----

//===----------------------------------------------------------------------===//
/// Test shape inference for ConvTranspose.
//===----------------------------------------------------------------------===//

func @test_conv_transpose_1(%arg0 : tensor<1x64x36x48xf32>, %arg1 : tensor<64x1x2x2xf32>) -> tensor<*xf32> {
  %cst = constant unit
  %0 = "onnx.ConvTranspose"(%arg0, %arg1, %cst) {dilations = [1, 1], kernel_shape = [2, 2], pads = [0, 0, 0, 0], strides = [2, 2]} : (tensor<1x64x36x48xf32>, tensor<64x1x2x2xf32>, none) -> tensor<*xf32>
  "std.return"(%0) : (tensor<*xf32>) -> ()

  // CHECK-LABEL: test_conv_transpose_1
  // CHECK: [[RES_ATTR:%.+]] = "onnx.ConvTranspose"(%arg0, %arg1, %cst) {auto_pad = "NOTSET", dilations = [1, 1], group = 1 : si64, kernel_shape = [2, 2], output_shape = [1, 1, 72, 96], pads = [0, 0, 0, 0], strides = [2, 2]} : (tensor<1x64x36x48xf32>, tensor<64x1x2x2xf32>, none) -> tensor<1x1x72x96xf32>
  // CHECK: return [[RES_ATTR]] : tensor<1x1x72x96xf32>
}

func @test_conv_transpose_2(%arg0 : tensor<1x64x36x48xf32>, %arg1 : tensor<64x1x2x2xf32>) -> tensor<*xf32> {
  %cst = constant unit
  %0 = "onnx.ConvTranspose"(%arg0, %arg1, %cst) {dilations = [1, 1], group = 64 : si64, kernel_shape = [2, 2], pads = [0, 0, 0, 0], strides = [2, 2]} : (tensor<1x64x36x48xf32>, tensor<64x1x2x2xf32>, none) -> tensor<*xf32>
  "std.return"(%0) : (tensor<*xf32>) -> ()

  // CHECK-LABEL: test_conv_transpose_2
  // CHECK: [[RES_ATTR:%.+]] = "onnx.ConvTranspose"(%arg0, %arg1, %cst) {auto_pad = "NOTSET", dilations = [1, 1], group = 64 : si64, kernel_shape = [2, 2], output_shape = [1, 64, 72, 96], pads = [0, 0, 0, 0], strides = [2, 2]} : (tensor<1x64x36x48xf32>, tensor<64x1x2x2xf32>, none) -> tensor<1x64x72x96xf32>
  // CHECK: return [[RES_ATTR]] : tensor<1x64x72x96xf32>
}

// -----

//===----------------------------------------------------------------------===//
/// Test shape inference for PadConstantValuePad.
//===----------------------------------------------------------------------===//

/// Test Pad_1
func @test_Pad_1(%arg0 : tensor<16x13xf32>) -> tensor<*xf32> {
  %cst = constant unit
  %0 = "onnx.Pad"(%arg0, %cst, %cst) {constant_value = dense<0.000000e+00> : tensor<1xf32>, mode = "constant", pads = [0, 2, 2, 4]} : (tensor<16x13xf32>, none, none) -> tensor<*xf32>
  "std.return"(%0) : (tensor<*xf32>) -> ()

  // CHECK-LABEL: test_Pad_1
  // CHECK-NEXT: [[NONE:%.+]] = constant unit
  // CHECK: [[RES:%.+]] = "onnx.Pad"(%arg0, [[NONE]], [[NONE]]) {constant_value = dense<0.000000e+00> : tensor<1xf32>, mode = "constant", pads = [0, 2, 2, 4]} : (tensor<16x13xf32>, none, none) -> tensor<18x19xf32>
  // CHECK: return [[RES]] : tensor<18x19xf32>
}

/// Test Pad_2
func @test_Pad_2(%arg0 : tensor<16x13xf32>) -> tensor<*xf32> {
  %cst = constant unit
  %0 = "onnx.Pad"(%arg0, %cst, %cst) {mode = "edge", pads = [0, 2, 2, 4]} : (tensor<16x13xf32>, none, none) -> tensor<*xf32>
  "std.return"(%0) : (tensor<*xf32>) -> ()

  // CHECK-LABEL: test_Pad_2
  // CHECK-NEXT: [[NONE:%.+]] = constant unit
  // CHECK: [[RES:%.+]] = "onnx.Pad"(%arg0, [[NONE]], [[NONE]]) {mode = "edge", pads = [0, 2, 2, 4]} : (tensor<16x13xf32>, none, none) -> tensor<18x19xf32>
  // CHECK: return [[RES]] : tensor<18x19xf32>
}

/// Test PadConstantValuePad_1
func @test_PadConstantValuePad_1(%arg0 : tensor<16x13xf32>) -> tensor<*xf32> {
  %0 = "onnx.PadConstantValuePad"(%arg0) {constant_value = 0.000000e+00 : f32, mode = "constant", pads = [0, 0, 2, 0]} : (tensor<16x13xf32>) -> tensor<*xf32>
  "std.return"(%0) : (tensor<*xf32>) -> ()

  // CHECK-LABEL: test_PadConstantValuePad_1
  // CHECK: [[RES:%.+]] = "onnx.PadConstantValuePad"(%arg0) {constant_value = 0.000000e+00 : f32, mode = "constant", pads = [0, 0, 2, 0]} : (tensor<16x13xf32>) -> tensor<18x13xf32>
  // CHECK: return [[RES]] : tensor<18x13xf32>
}

// -----

/// Test PadConstantPad_1
func @test_PadConstantPad_1(%arg0 : tensor<16x13xf32>, %arg1 : tensor<*xf32>) -> tensor<*xf32> {
  %0 = "onnx.PadConstantPad"(%arg0, %arg1) {mode = "constant", pads = [0, 3, 2, 1]} : (tensor<16x13xf32>, tensor<*xf32>) -> tensor<*xf32>
  "std.return"(%0) : (tensor<*xf32>) -> ()
  // CHECK-LABEL: test_PadConstantPad_1
  // CHECK: [[RES:%.+]] = "onnx.PadConstantPad"(%arg0, %arg1) {mode = "constant", pads = [0, 3, 2, 1]} : (tensor<16x13xf32>, tensor<*xf32>) -> tensor<18x17xf32>
  // CHECK: return [[RES]] : tensor<18x17xf32>
}

// -----

/// Test PadConstantPad_2
func @test_PadConstantPad_2(%arg0 : tensor<16x?xf32>, %arg1 : tensor<*xf32>) -> tensor<*xf32> {
  %0 = "onnx.PadConstantPad"(%arg0, %arg1) {mode = "constant", pads = [0, 3, 2, 1]} : (tensor<16x?xf32>, tensor<*xf32>) -> tensor<*xf32>
  "std.return"(%0) : (tensor<*xf32>) -> ()

  // CHECK-LABEL: test_PadConstantPad_2
  // CHECK: [[RES:%.+]] = "onnx.PadConstantPad"(%arg0, %arg1) {mode = "constant", pads = [0, 3, 2, 1]} : (tensor<16x?xf32>, tensor<*xf32>) -> tensor<18x?xf32>
  // CHECK: return [[RES]] : tensor<18x?xf32>
}

// -----

//===----------------------------------------------------------------------===//
/// Test for constant op.
//===----------------------------------------------------------------------===//

/// Test ConstantOp shape inference for 1-D dense tensor.
func @test_constant_dense_1d_value() -> tensor<*xf32> {
  %0 = "onnx.Constant"() {value = dense<[0.0, 1.0, 2.0]> : tensor<3xf32>} : () -> tensor<*xf32>
  "std.return"(%0) : (tensor<*xf32>) -> ()

  // CHECK-LABEL: test_constant_dense_1d_value
  // CHECK: [[RES:%.+]] = "onnx.Constant"() {value = dense<[0.000000e+00, 1.000000e+00, 2.000000e+00]> : tensor<3xf32>} : () -> tensor<3xf32>
  // CHECK: return [[RES]] : tensor<3xf32>
}

// -----

/// Test ConstantOp shape inference for 2-D dense tensor.
func @test_constant_dense_2d_value() -> tensor<*xf32> {
  %0 = "onnx.Constant"() {value = dense<[[0.0, 0.0], [1.0, 1.1], [2.0, 2.1]]> : tensor<3x2xf32>} : () -> tensor<*xf32>
  "std.return"(%0) : (tensor<*xf32>) -> ()

  // CHECK-LABEL: test_constant_dense_2d_value
  // CHECK: [[RES:%.+]] = "onnx.Constant"() {value = dense<{{\[}}[0.000000e+00, 0.000000e+00], [1.000000e+00, 1.100000e+00], [2.000000e+00, 2.100000e+00{{\]}}]> : tensor<3x2xf32>} : () -> tensor<3x2xf32>
  // CHECK: return [[RES]] : tensor<3x2xf32>
}

// -----

/// Test ConstantOp shape inference for 1-D sparse tensor.
func @test_constant_sparse_1d_value() -> tensor<*xf32> {
  %0 = "onnx.Constant"() {sparse_value = sparse<[[0]], [1.0]> : tensor<3xf32>} : () -> tensor<*xf32>
  "std.return"(%0) : (tensor<*xf32>) -> ()

  // CHECK-LABEL: test_constant_sparse_1d_value
  // CHECK: [[RES:%.+]] = "onnx.Constant"() {sparse_value = sparse<0, 1.000000e+00> : tensor<3xf32>} : () -> tensor<3xf32>
  // CHECK: return [[RES]] : tensor<3xf32>
}

// -----

/// Test ConstantOp shape inference for 2-D sparse tensor.
func @test_constant_sparse_2d_value() -> tensor<*xf32> {
  %0 = "onnx.Constant"() {sparse_value = sparse<[[0, 1]], [2.0]> : tensor<3x2xf32>} : () -> tensor<*xf32>
  "std.return"(%0) : (tensor<*xf32>) -> ()

  // CHECK-LABEL: test_constant_sparse_2d_value
  // CHECK: [[RES:%.+]] = "onnx.Constant"() {sparse_value = sparse<{{\[}}[0, 1{{\]}}], 2.000000e+00> : tensor<3x2xf32>} : () -> tensor<3x2xf32>
  // CHECK: return [[RES]] : tensor<3x2xf32>
}

// -----

/// Test the default behavior of Average Pool with no padding (pad are set but shoud be ignored)
func @test_default_averagepool(%arg0 : tensor<5x5x32x32xf32>) -> tensor<*xf32> {
  %0 = "onnx.AveragePool"(%arg0) {auto_pad = "VALID", ceil_mode = 0 : si64, kernel_shape = [3,3], pads = [1, 1, 1, 1] } : (tensor<5x5x32x32xf32>) -> tensor<*xf32>
  "std.return"(%0) : (tensor<*xf32>) -> ()

  // CHECK-LABEL: test_default_averagepool
  // CHECK: [[RES:%.+]] = "onnx.AveragePool"(%arg0) {auto_pad = "NOTSET", ceil_mode = 0 : si64, kernel_shape = [3, 3], pads = [0, 0, 0, 0], strides = [1, 1]} : (tensor<5x5x32x32xf32>) -> tensor<5x5x30x30xf32>
  // CHECK: return [[RES]] : tensor<5x5x30x30xf32>
}

// -----

/// Test the default behavior of Average Pool with no padding (pad are not set, default to zero)
func @test_default_averagepool_defpad(%arg0 : tensor<5x5x32x32xf32>) -> tensor<*xf32> {
  %0 = "onnx.AveragePool"(%arg0) {auto_pad = "NOTSET", ceil_mode = 0 : si64, kernel_shape = [3,3]} : (tensor<5x5x32x32xf32>) -> tensor<*xf32>
  "std.return"(%0) : (tensor<*xf32>) -> ()

  // CHECK-LABEL: test_default_averagepool_defpad
  // CHECK: [[RES:%.+]] = "onnx.AveragePool"(%arg0) {auto_pad = "NOTSET", ceil_mode = 0 : si64, kernel_shape = [3, 3], pads = [0, 0, 0, 0], strides = [1, 1]} : (tensor<5x5x32x32xf32>) -> tensor<5x5x30x30xf32>
  // CHECK: return [[RES]] : tensor<5x5x30x30xf32>
}

// -----

/// Test the default behavior of Average Pool with uniform padding
func @test_default_averagepool_pad(%arg0 : tensor<5x5x32x32xf32>) -> tensor<*xf32> {
  %0 = "onnx.AveragePool"(%arg0) {auto_pad = "NOTSET", ceil_mode = 0 : si64, kernel_shape = [3,3], pads = [1, 1, 1, 1] } : (tensor<5x5x32x32xf32>) -> tensor<*xf32>
  "std.return"(%0) : (tensor<*xf32>) -> ()

  // CHECK-LABEL: test_default_averagepool_pad
  // CHECK: [[RES:%.+]] = "onnx.AveragePool"(%arg0) {auto_pad = "NOTSET", ceil_mode = 0 : si64, kernel_shape = [3, 3], pads = [1, 1, 1, 1], strides = [1, 1]} : (tensor<5x5x32x32xf32>) -> tensor<5x5x32x32xf32>
  // CHECK: return [[RES]] : tensor<5x5x32x32xf32>
}

// -----

/// Test the default behavior of Average Pool with non uniform padding
func @test_default_averagepool_pad_nonunif(%arg0 : tensor<5x5x32x32xf32>) -> tensor<*xf32> {
  %0 = "onnx.AveragePool"(%arg0) {auto_pad = "NOTSET", ceil_mode = 0 : si64, kernel_shape = [5,3], pads = [2, 1, 1, 0] } : (tensor<5x5x32x32xf32>) -> tensor<*xf32>
  "std.return"(%0) : (tensor<*xf32>) -> ()

  // CHECK-LABEL: test_default_averagepool_pad_nonunif
  // CHECK: [[RES:%.+]] = "onnx.AveragePool"(%arg0) {auto_pad = "NOTSET", ceil_mode = 0 : si64, kernel_shape = [5, 3], pads = [2, 1, 1, 0], strides = [1, 1]} : (tensor<5x5x32x32xf32>) -> tensor<5x5x31x31xf32>
  // CHECK: return [[RES]] : tensor<5x5x31x31xf32>
}

// -----

/// Test the default behavior of Average Pool with non uniform padding
func @test_default_averagepool_strides(%arg0 : tensor<5x5x32x32xf32>) -> tensor<*xf32> {
  %0 = "onnx.AveragePool"(%arg0) {auto_pad = "NOTSET", ceil_mode = 0 : si64, kernel_shape = [3,3], pads = [1, 1, 1, 1], strides = [2, 2] } : (tensor<5x5x32x32xf32>) -> tensor<*xf32>
  "std.return"(%0) : (tensor<*xf32>) -> ()

  // CHECK-LABEL: test_default_averagepool_strides
  // CHECK: [[RES:%.+]] = "onnx.AveragePool"(%arg0) {auto_pad = "NOTSET", ceil_mode = 0 : si64, kernel_shape = [3, 3], pads = [1, 1, 1, 1], strides = [2, 2]} : (tensor<5x5x32x32xf32>) -> tensor<5x5x16x16xf32>
  // CHECK: return [[RES]] : tensor<5x5x16x16xf32>
}

// -----

/// Test the default behavior of Average Pool with non uniform padding
func @test_default_averagepool_strides_nonunifpad(%arg0 : tensor<5x5x30x32xf32>) -> tensor<*xf32> {
  %0 = "onnx.AveragePool"(%arg0) {auto_pad = "NOTSET", ceil_mode = 0 : si64, kernel_shape = [2,2], pads = [1, 0, 0, 0], strides = [2, 2] } : (tensor<5x5x30x32xf32>) -> tensor<*xf32>
  "std.return"(%0) : (tensor<*xf32>) -> ()

  // CHECK-LABEL: test_default_averagepool_strides_nonunifpad
  // CHECK: [[RES:%.+]] = "onnx.AveragePool"(%arg0) {auto_pad = "NOTSET", ceil_mode = 0 : si64, kernel_shape = [2, 2], pads = [1, 0, 0, 0], strides = [2, 2]} : (tensor<5x5x30x32xf32>) -> tensor<5x5x15x16xf32>
  // CHECK: return [[RES]] : tensor<5x5x15x16xf32>
}

// -----

/// Test the default behavior of Average Pool with non uniform padding
func @test_default_averagepool_strides_nonunifpad_ceil(%arg0 : tensor<5x5x30x32xf32>) -> tensor<*xf32> {
  %0 = "onnx.AveragePool"(%arg0) {auto_pad = "NOTSET", ceil_mode = 1 : si64, kernel_shape = [2,2], pads = [1, 0, 0, 0], strides = [2, 2] } : (tensor<5x5x30x32xf32>) -> tensor<*xf32>
  "std.return"(%0) : (tensor<*xf32>) -> ()

  // CHECK-LABEL: test_default_averagepool_strides_nonunifpad_ceil
  // CHECK: [[RES:%.+]] = "onnx.AveragePool"(%arg0) {auto_pad = "NOTSET", ceil_mode = 1 : si64, kernel_shape = [2, 2], pads = [1, 0, 0, 0], strides = [2, 2]} : (tensor<5x5x30x32xf32>) -> tensor<5x5x16x16xf32>
  // CHECK: return [[RES]] : tensor<5x5x16x16xf32>
}

// -----

func @test_global_averagepool(%arg0 : tensor<5x5x32x32xf32>) -> tensor<*xf32> {
  %0 = "onnx.GlobalAveragePool"(%arg0) : (tensor<5x5x32x32xf32>) -> tensor<*xf32>
  "std.return"(%0) : (tensor<*xf32>) -> ()

  // CHECK-LABEL: test_global_averagepool
  // CHECK: [[RES:%.+]] = "onnx.GlobalAveragePool"(%arg0) : (tensor<5x5x32x32xf32>) -> tensor<5x5x1x1xf32>
  // CHECK: return [[RES]] : tensor<5x5x1x1xf32>
}

// -----

func @test_global_lppool(%arg0 : tensor<5x5x32x32xf32>) -> tensor<*xf32> {
  %0 = "onnx.GlobalLpPool"(%arg0) : (tensor<5x5x32x32xf32>) -> tensor<*xf32>
  "std.return"(%0) : (tensor<*xf32>) -> ()

  // CHECK-LABEL: test_global_lppool
  // CHECK: [[RES:%.+]] = "onnx.GlobalLpPool"(%arg0) : (tensor<5x5x32x32xf32>) -> tensor<5x5x1x1xf32>
  // CHECK: return [[RES]] : tensor<5x5x1x1xf32>
}

// -----

func @test_global_maxpool(%arg0 : tensor<5x5x32x32xf32>) -> tensor<*xf32> {
  %0 = "onnx.GlobalMaxPool"(%arg0) : (tensor<5x5x32x32xf32>) -> tensor<*xf32>
  "std.return"(%0) : (tensor<*xf32>) -> ()

  // CHECK-LABEL: test_global_maxpool
  // CHECK: [[RES:%.+]] = "onnx.GlobalMaxPool"(%arg0) : (tensor<5x5x32x32xf32>) -> tensor<5x5x1x1xf32>
  // CHECK: return [[RES]] : tensor<5x5x1x1xf32>
}

//===----------------------------------------------------------------------===//
/// Test the reshape op inference when constants are present.
//===----------------------------------------------------------------------===//

func @test_reshape_dynamic(%arg0 : tensor<5x5x1x32xf32>, %arg1 : tensor<4xi64>) -> tensor<*xf32> {
  %0 = "onnx.Reshape"(%arg0, %arg1) : (tensor<5x5x1x32xf32>, tensor<4xi64>) -> tensor<*xf32>
  "std.return"(%0) : (tensor<*xf32>) -> ()

  // CHECK-LABEL: test_reshape_dynamic
  // CHECK: [[RES:%.+]] = "onnx.Reshape"(%arg0, %arg1) : (tensor<5x5x1x32xf32>, tensor<4xi64>) -> tensor<?x?x?x?xf32>
  // CHECK: return [[RES]] : tensor<?x?x?x?xf32>
}

// -----

func @test_reshape_1(%arg0 : tensor<5x5x1x32xf32>) -> tensor<*xf32> {
  %0 = "onnx.Constant"() {value = dense<[5, 5, 16, 2]> : tensor<4xi64> } : () -> tensor<4xi64>
  %1 = "onnx.Reshape"(%arg0, %0) : (tensor<5x5x1x32xf32>, tensor<4xi64>) -> tensor<*xf32>
  "std.return"(%1) : (tensor<*xf32>) -> ()

  // CHECK-LABEL: test_reshape_1
  // CHECK: [[RES:%.+]] = "onnx.Reshape"(%arg0, %0) : (tensor<5x5x1x32xf32>, tensor<4xi64>) -> tensor<5x5x16x2xf32>
  // CHECK: return [[RES]] : tensor<5x5x16x2xf32>
}

// -----

func @test_reshape_2(%arg0 : tensor<5x5x1x32xf32>) -> tensor<*xf32> {
  %0 = "onnx.Constant"() {value = dense<[-1, 16, 2]> : tensor<3xi64> } : () -> tensor<3xi64>
  %1 = "onnx.Reshape"(%arg0, %0) : (tensor<5x5x1x32xf32>, tensor<3xi64>) -> tensor<*xf32>
  "std.return"(%1) : (tensor<*xf32>) -> ()

  // CHECK-LABEL: test_reshape_2
  // CHECK: [[RES:%.+]] = "onnx.Reshape"(%arg0, %0) : (tensor<5x5x1x32xf32>, tensor<3xi64>) -> tensor<25x16x2xf32>
  // CHECK: return [[RES]] : tensor<25x16x2xf32>
}

// -----

func @test_reshape_3(%arg0 : tensor<5x5x1x32xf32>) -> tensor<*xf32> {
  %0 = "onnx.Constant"() {value = dense<[-1, 0, 2]> : tensor<3xi64> } : () -> tensor<3xi64>
  %1 = "onnx.Reshape"(%arg0, %0) : (tensor<5x5x1x32xf32>, tensor<3xi64>) -> tensor<*xf32>
  "std.return"(%1) : (tensor<*xf32>) -> ()

  // CHECK-LABEL: test_reshape_3
  // CHECK: [[RES:%.+]] = "onnx.Reshape"(%arg0, %0) : (tensor<5x5x1x32xf32>, tensor<3xi64>) -> tensor<80x5x2xf32>
  // CHECK: return [[RES]] : tensor<80x5x2xf32>
}

// -----

//===----------------------------------------------------------------------===//
/// Test the flatten op inference.
//===----------------------------------------------------------------------===//

func @test_flatten_1(%arg0 : tensor<5x2x3x4xf32>) -> tensor<*xf32> {
  %1 = "onnx.Flatten"(%arg0) {axis = 1 : si64} : (tensor<5x2x3x4xf32>) -> tensor<*xf32>
  "std.return"(%1) : (tensor<*xf32>) -> ()

  // CHECK-LABEL: test_flatten_1
  // CHECK: [[RES:%.+]] = "onnx.Flatten"(%arg0) {axis = 1 : si64} : (tensor<5x2x3x4xf32>) -> tensor<5x24xf32>
  // CHECK: return [[RES]] : tensor<5x24xf32>
}

// -----

// Test when axis is 0
func @test_flatten_2(%arg0 : tensor<2x3x4xf32>) -> tensor<*xf32> {
  %1 = "onnx.Flatten"(%arg0) {axis = 0 : si64} : (tensor<2x3x4xf32>) -> tensor<*xf32>
  "std.return"(%1) : (tensor<*xf32>) -> ()
  // CHECK-LABEL: test_flatten_2
  // CHECK: [[RES:%.+]] = "onnx.Flatten"(%arg0) {axis = 0 : si64} : (tensor<2x3x4xf32>) -> tensor<1x24xf32>
  // CHECK: return [[RES]] : tensor<1x24xf32>
}

// -----

// Test when axis is negative
func @test_flatten_3(%arg0 : tensor<2x3x4xf32>) -> tensor<*xf32> {
  %1 = "onnx.Flatten"(%arg0) {axis = -1 : si64} : (tensor<2x3x4xf32>) -> tensor<*xf32>
  "std.return"(%1) : (tensor<*xf32>) -> ()
  // CHECK-LABEL: test_flatten_3
  // CHECK: [[RES:%.+]] = "onnx.Flatten"(%arg0) {axis = -1 : si64} : (tensor<2x3x4xf32>) -> tensor<6x4xf32>
  // CHECK: return [[RES]] : tensor<6x4xf32>
}

// -----

// Test when input is not static shape
func @test_flatten_4(%arg0 : tensor<2x4x5x?xf32>) -> tensor<*xf32> {
  %1 = "onnx.Flatten"(%arg0) {axis = 2 : si64} : (tensor<2x4x5x?xf32>) -> tensor<*xf32>
  "std.return"(%1) : (tensor<*xf32>) -> ()
  // CHECK-LABEL: test_flatten_4
  // CHECK: [[RES:%.+]] = "onnx.Flatten"(%arg0) {axis = 2 : si64} : (tensor<2x4x5x?xf32>) -> tensor<8x?xf32>
  // CHECK: return [[RES]] : tensor<8x?xf32>
}


//===----------------------------------------------------------------------===//
/// Test the reshape op inference when concat are present.
//===----------------------------------------------------------------------===//

func @test_concat_1(%arg0 : tensor<5x5x1x32xf32>, %arg1 : tensor<5x5x3x32xf32>, %arg2 : tensor<5x5x5x32xf32>) -> tensor<*xf32> {
  %1 = "onnx.Concat"(%arg0, %arg1, %arg2) { axis = 2 : si64} : (tensor<5x5x1x32xf32>, tensor<5x5x3x32xf32>, tensor<5x5x5x32xf32>)  -> tensor<*xf32>
  "std.return"(%1) : (tensor<*xf32>) -> ()

  // CHECK-LABEL: test_concat_1
  // CHECK: [[RES:%.+]] = "onnx.Concat"(%arg0, %arg1, %arg2) {axis = 2 : si64} : (tensor<5x5x1x32xf32>, tensor<5x5x3x32xf32>, tensor<5x5x5x32xf32>) -> tensor<5x5x9x32xf32>
  // CHECK: return [[RES]] : tensor<5x5x9x32xf32>
}

// -----

func @test_concat_2(%arg0 : tensor<5x1x32xf32>, %arg1 : tensor<5x3x32xf32>, %arg2 : tensor<5x5x32xf32>) -> tensor<*xf32> {
  %1 = "onnx.Concat"(%arg0, %arg1, %arg2) { axis = 1 : si64} : (tensor<5x1x32xf32>, tensor<5x3x32xf32>, tensor<5x5x32xf32>)  -> tensor<*xf32>
  "std.return"(%1) : (tensor<*xf32>) -> ()

  // CHECK-LABEL: test_concat_2
  // CHECK: [[RES:%.+]] = "onnx.Concat"(%arg0, %arg1, %arg2) {axis = 1 : si64} : (tensor<5x1x32xf32>, tensor<5x3x32xf32>, tensor<5x5x32xf32>) -> tensor<5x9x32xf32>
  // CHECK: return [[RES]] : tensor<5x9x32xf32>
}

// -----

func @test_concat_3(%arg0 : tensor<5x1x32xf32>, %arg1 : tensor<5x3x32xf32>, %arg2 : tensor<5x5x32xf32>) -> tensor<*xf32> {
  %1 = "onnx.Concat"(%arg0, %arg1, %arg2) { axis = -2 : si64} : (tensor<5x1x32xf32>, tensor<5x3x32xf32>, tensor<5x5x32xf32>)  -> tensor<*xf32>
  "std.return"(%1) : (tensor<*xf32>) -> ()

  // CHECK-LABEL: test_concat_3
  // CHECK: [[RES:%.+]] = "onnx.Concat"(%arg0, %arg1, %arg2) {axis = 1 : si64} : (tensor<5x1x32xf32>, tensor<5x3x32xf32>, tensor<5x5x32xf32>) -> tensor<5x9x32xf32>
  // CHECK: return [[RES]] : tensor<5x9x32xf32>
}

// -----

func @test_rnn_all_results(%arg0: tensor<4x3x2xf32>, %arg1: tensor<1x12x2xf32>, %arg2: tensor<1x12x3xf32>) -> tensor<*xf32> {
  %cst = constant unit
  %Y, %Y_h = "onnx.RNN"(%arg0, %arg1, %arg2, %cst, %cst, %cst) {hidden_size = 3 : si64} : (tensor<4x3x2xf32>, tensor<1x12x2xf32>, tensor<1x12x3xf32>, none, none, none) -> (tensor<*xf32>, tensor<*xf32>)
  return %Y_h : tensor<*xf32>

  // CHECK-LABEL: test_rnn_all_results
  // CHECK: %{{.*}}, [[RES:%.+]] = "onnx.RNN"(%arg0, %arg1, %arg2, %cst, %cst, %cst) {hidden_size = 3 : si64} : (tensor<4x3x2xf32>, tensor<1x12x2xf32>, tensor<1x12x3xf32>, none, none, none) -> (tensor<4x1x3x3xf32>, tensor<1x3x3xf32>)
  // CHECK: return [[RES]] : tensor<1x3x3xf32>
}

// -----

func @test_rnn_no_results(%arg0: tensor<4x3x2xf32>, %arg1: tensor<1x12x2xf32>, %arg2: tensor<1x12x3xf32>) -> () {
  %cst = constant unit
  %Y, %Y_h = "onnx.RNN"(%arg0, %arg1, %arg2, %cst, %cst, %cst) {hidden_size = 3 : si64} : (tensor<4x3x2xf32>, tensor<1x12x2xf32>, tensor<1x12x3xf32>, none, none, none) -> (none, none)
  return

  // CHECK-LABEL: test_rnn_no_results
  // CHECK: %{{.*}}, [[RES:%.+]] = "onnx.RNN"(%arg0, %arg1, %arg2, %cst, %cst, %cst) {hidden_size = 3 : si64} : (tensor<4x3x2xf32>, tensor<1x12x2xf32>, tensor<1x12x3xf32>, none, none, none) -> (none, none)
  // CHECK: return
}

// -----

func @test_rnn_missing_first_result(%arg0: tensor<4x3x2xf32>, %arg1: tensor<1x12x2xf32>, %arg2: tensor<1x12x3xf32>) -> tensor<*xf32> {
  %cst = constant unit
  %Y, %Y_h = "onnx.RNN"(%arg0, %arg1, %arg2, %cst, %cst, %cst) {hidden_size = 3 : si64} : (tensor<4x3x2xf32>, tensor<1x12x2xf32>, tensor<1x12x3xf32>, none, none, none) -> (none, tensor<*xf32>)
  return %Y_h : tensor<*xf32>

  // CHECK-LABEL: test_rnn_missing_first_result
  // CHECK: %{{.*}}, [[RES:%.+]] = "onnx.RNN"(%arg0, %arg1, %arg2, %cst, %cst, %cst) {hidden_size = 3 : si64} : (tensor<4x3x2xf32>, tensor<1x12x2xf32>, tensor<1x12x3xf32>, none, none, none) -> (none, tensor<1x3x3xf32>)
  // CHECK: return [[RES]] : tensor<1x3x3xf32>
}

// -----

func @test_rnn_missing_trailing_result(%arg0: tensor<4x3x2xf32>, %arg1: tensor<1x12x2xf32>, %arg2: tensor<1x12x3xf32>) -> () {
  %cst = constant unit
  %Y, %Y_h = "onnx.RNN"(%arg0, %arg1, %arg2, %cst, %cst, %cst) {hidden_size = 3 : si64} : (tensor<4x3x2xf32>, tensor<1x12x2xf32>, tensor<1x12x3xf32>, none, none, none) -> (tensor<*xf32>, none)
  return

  // CHECK-LABEL: test_rnn_missing_trailing_result
  // CHECK: %{{.*}}, [[RES:%.+]] = "onnx.RNN"(%arg0, %arg1, %arg2, %cst, %cst, %cst) {hidden_size = 3 : si64} : (tensor<4x3x2xf32>, tensor<1x12x2xf32>, tensor<1x12x3xf32>, none, none, none) -> (tensor<4x1x3x3xf32>, none)
  // CHECK: return
}

// -----

func @test_rnn_all_results_no_hidden_size(%arg0: tensor<4x3x2xf32>, %arg1: tensor<1x12x2xf32>, %arg2: tensor<1x12x3xf32>) -> tensor<*xf32> {
  %cst = constant unit
  %Y, %Y_h = "onnx.RNN"(%arg0, %arg1, %arg2, %cst, %cst, %cst) : (tensor<4x3x2xf32>, tensor<1x12x2xf32>, tensor<1x12x3xf32>, none, none, none) -> (tensor<*xf32>, tensor<*xf32>)
  return %Y_h : tensor<*xf32>

  // CHECK-LABEL: test_rnn_all_results_no_hidden_size
  // CHECK: %{{.*}}, [[RES:%.+]] = "onnx.RNN"(%arg0, %arg1, %arg2, %cst, %cst, %cst) {hidden_size = 3 : si64} : (tensor<4x3x2xf32>, tensor<1x12x2xf32>, tensor<1x12x3xf32>, none, none, none) -> (tensor<4x1x3x3xf32>, tensor<1x3x3xf32>)
  // CHECK: return [[RES]] : tensor<1x3x3xf32>
}

// -----

func @test_rnn_all_results_unknown_dims(%arg0: tensor<?x?x?xf32>, %arg1: tensor<?x?x?xf32>, %arg2: tensor<?x?x?xf32>) -> tensor<*xf32> {
  %cst = constant unit
  %Y, %Y_h = "onnx.RNN"(%arg0, %arg1, %arg2, %cst, %cst, %cst) : (tensor<?x?x?xf32>, tensor<?x?x?xf32>, tensor<?x?x?xf32>, none, none, none) -> (tensor<*xf32>, tensor<*xf32>)
  return %Y_h : tensor<*xf32>

  // CHECK-LABEL: test_rnn_all_results_unknown_dims
  // CHECK: %{{.*}}, [[RES:%.+]] = "onnx.RNN"(%arg0, %arg1, %arg2, %cst, %cst, %cst) : (tensor<?x?x?xf32>, tensor<?x?x?xf32>, tensor<?x?x?xf32>, none, none, none) -> (tensor<?x1x?x?xf32>, tensor<1x?x?xf32>)
  // CHECK: return [[RES]] : tensor<1x?x?xf32>
}

// -----

func @test_gru_all_results(%arg0: tensor<4x3x2xf32>, %arg1: tensor<1x12x2xf32>, %arg2: tensor<1x12x3xf32>) -> tensor<*xf32> {
  %cst = constant unit
  %Y, %Y_h = "onnx.GRU"(%arg0, %arg1, %arg2, %cst, %cst, %cst) {hidden_size = 3 : si64} : (tensor<4x3x2xf32>, tensor<1x12x2xf32>, tensor<1x12x3xf32>, none, none, none) -> (tensor<*xf32>, tensor<*xf32>)
  return %Y_h : tensor<*xf32>

  // CHECK-LABEL: test_gru_all_results
  // CHECK: %{{.*}}, [[RES:%.+]] = "onnx.GRU"(%arg0, %arg1, %arg2, %cst, %cst, %cst) {hidden_size = 3 : si64} : (tensor<4x3x2xf32>, tensor<1x12x2xf32>, tensor<1x12x3xf32>, none, none, none) -> (tensor<4x1x3x3xf32>, tensor<1x3x3xf32>)
  // CHECK: return [[RES]] : tensor<1x3x3xf32>
}

// -----

func @test_gru_no_results(%arg0: tensor<4x3x2xf32>, %arg1: tensor<1x12x2xf32>, %arg2: tensor<1x12x3xf32>) -> () {
  %cst = constant unit
  %Y, %Y_h = "onnx.GRU"(%arg0, %arg1, %arg2, %cst, %cst, %cst) {hidden_size = 3 : si64} : (tensor<4x3x2xf32>, tensor<1x12x2xf32>, tensor<1x12x3xf32>, none, none, none) -> (none, none)
  return

  // CHECK-LABEL: test_gru_no_results
  // CHECK: %{{.*}}, [[RES:%.+]] = "onnx.GRU"(%arg0, %arg1, %arg2, %cst, %cst, %cst) {hidden_size = 3 : si64} : (tensor<4x3x2xf32>, tensor<1x12x2xf32>, tensor<1x12x3xf32>, none, none, none) -> (none, none)
  // CHECK: return
}

// -----

func @test_gru_missing_first_result(%arg0: tensor<4x3x2xf32>, %arg1: tensor<1x12x2xf32>, %arg2: tensor<1x12x3xf32>) -> tensor<*xf32> {
  %cst = constant unit
  %Y, %Y_h = "onnx.GRU"(%arg0, %arg1, %arg2, %cst, %cst, %cst) {hidden_size = 3 : si64} : (tensor<4x3x2xf32>, tensor<1x12x2xf32>, tensor<1x12x3xf32>, none, none, none) -> (none, tensor<*xf32>)
  return %Y_h : tensor<*xf32>

  // CHECK-LABEL: test_gru_missing_first_result
  // CHECK: %{{.*}}, [[RES:%.+]] = "onnx.GRU"(%arg0, %arg1, %arg2, %cst, %cst, %cst) {hidden_size = 3 : si64} : (tensor<4x3x2xf32>, tensor<1x12x2xf32>, tensor<1x12x3xf32>, none, none, none) -> (none, tensor<1x3x3xf32>)
  // CHECK: return [[RES]] : tensor<1x3x3xf32>
}

// -----

func @test_gru_missing_trailing_result(%arg0: tensor<4x3x2xf32>, %arg1: tensor<1x12x2xf32>, %arg2: tensor<1x12x3xf32>) -> () {
  %cst = constant unit
  %Y, %Y_h = "onnx.GRU"(%arg0, %arg1, %arg2, %cst, %cst, %cst) {hidden_size = 3 : si64} : (tensor<4x3x2xf32>, tensor<1x12x2xf32>, tensor<1x12x3xf32>, none, none, none) -> (tensor<*xf32>, none)
  return

  // CHECK-LABEL: test_gru_missing_trailing_result
  // CHECK: %{{.*}}, [[RES:%.+]] = "onnx.GRU"(%arg0, %arg1, %arg2, %cst, %cst, %cst) {hidden_size = 3 : si64} : (tensor<4x3x2xf32>, tensor<1x12x2xf32>, tensor<1x12x3xf32>, none, none, none) -> (tensor<4x1x3x3xf32>, none)
  // CHECK: return
}

// -----

func @test_gru_all_results_no_hidden_size(%arg0: tensor<4x3x2xf32>, %arg1: tensor<1x12x2xf32>, %arg2: tensor<1x12x3xf32>) -> tensor<*xf32> {
  %cst = constant unit
  %Y, %Y_h = "onnx.GRU"(%arg0, %arg1, %arg2, %cst, %cst, %cst) : (tensor<4x3x2xf32>, tensor<1x12x2xf32>, tensor<1x12x3xf32>, none, none, none) -> (tensor<*xf32>, tensor<*xf32>)
  return %Y_h : tensor<*xf32>

  // CHECK-LABEL: test_gru_all_results_no_hidden_size
  // CHECK: %{{.*}}, [[RES:%.+]] = "onnx.GRU"(%arg0, %arg1, %arg2, %cst, %cst, %cst) {hidden_size = 3 : si64} : (tensor<4x3x2xf32>, tensor<1x12x2xf32>, tensor<1x12x3xf32>, none, none, none) -> (tensor<4x1x3x3xf32>, tensor<1x3x3xf32>)
  // CHECK: return [[RES]] : tensor<1x3x3xf32>
}

// -----

func @test_gru_all_results_unknown_dims(%arg0: tensor<?x?x?xf32>, %arg1: tensor<?x?x?xf32>, %arg2: tensor<?x?x?xf32>) -> tensor<*xf32> {
  %cst = constant unit
  %Y, %Y_h = "onnx.GRU"(%arg0, %arg1, %arg2, %cst, %cst, %cst) : (tensor<?x?x?xf32>, tensor<?x?x?xf32>, tensor<?x?x?xf32>, none, none, none) -> (tensor<*xf32>, tensor<*xf32>)
  return %Y_h : tensor<*xf32>

  // CHECK-LABEL: test_gru_all_results_unknown_dims
  // CHECK: %{{.*}}, [[RES:%.+]] = "onnx.GRU"(%arg0, %arg1, %arg2, %cst, %cst, %cst) : (tensor<?x?x?xf32>, tensor<?x?x?xf32>, tensor<?x?x?xf32>, none, none, none) -> (tensor<?x1x?x?xf32>, tensor<1x?x?xf32>)
  // CHECK: return [[RES]] : tensor<1x?x?xf32>
}

// -----

func @test_lstm_all_results(%arg0: tensor<4x3x2xf32>, %arg1: tensor<1x12x2xf32>, %arg2: tensor<1x12x3xf32>) -> tensor<*xf32> {
  %cst = constant unit
  %Y, %Y_h, %Y_c = "onnx.LSTM"(%arg0, %arg1, %arg2, %cst, %cst, %cst, %cst, %cst) {hidden_size = 3 : si64} : (tensor<4x3x2xf32>, tensor<1x12x2xf32>, tensor<1x12x3xf32>, none, none, none, none, none) -> (tensor<*xf32>, tensor<*xf32>, tensor<*xf32>)
  return %Y_h : tensor<*xf32>

  // CHECK-LABEL: test_lstm_all_results
  // CHECK: %{{.*}}, [[RES:%.+]], %{{.*}} = "onnx.LSTM"(%arg0, %arg1, %arg2, %cst, %cst, %cst, %cst, %cst) {hidden_size = 3 : si64} : (tensor<4x3x2xf32>, tensor<1x12x2xf32>, tensor<1x12x3xf32>, none, none, none, none, none) -> (tensor<4x1x3x3xf32>, tensor<1x3x3xf32>, tensor<1x3x3xf32>)
  // CHECK: return [[RES]] : tensor<1x3x3xf32>
}

// -----

func @test_lstm_no_results(%arg0: tensor<4x3x2xf32>, %arg1: tensor<1x12x2xf32>, %arg2: tensor<1x12x3xf32>) -> () {
  %cst = constant unit
  %Y, %Y_h, %Y_c = "onnx.LSTM"(%arg0, %arg1, %arg2, %cst, %cst, %cst, %cst, %cst) {hidden_size = 3 : si64} : (tensor<4x3x2xf32>, tensor<1x12x2xf32>, tensor<1x12x3xf32>, none, none, none, none, none) -> (none, none, none)
  return

  // CHECK-LABEL: test_lstm_no_results
  // CHECK: %{{.*}}, [[RES:%.+]], %{{.*}} = "onnx.LSTM"(%arg0, %arg1, %arg2, %cst, %cst, %cst, %cst, %cst) {hidden_size = 3 : si64} : (tensor<4x3x2xf32>, tensor<1x12x2xf32>, tensor<1x12x3xf32>, none, none, none, none, none) -> (none, none, none)
  // CHECK: return
}

// -----

func @test_lstm_missing_first_result(%arg0: tensor<4x3x2xf32>, %arg1: tensor<1x12x2xf32>, %arg2: tensor<1x12x3xf32>) -> tensor<*xf32> {
  %cst = constant unit
  %Y, %Y_h, %Y_c = "onnx.LSTM"(%arg0, %arg1, %arg2, %cst, %cst, %cst, %cst, %cst) {hidden_size = 3 : si64} : (tensor<4x3x2xf32>, tensor<1x12x2xf32>, tensor<1x12x3xf32>, none, none, none, none, none) -> (none, tensor<*xf32>, tensor<*xf32>)
  return %Y_h : tensor<*xf32>

  // CHECK-LABEL: test_lstm_missing_first_result
  // CHECK: %{{.*}}, [[RES:%.+]], %{{.*}} = "onnx.LSTM"(%arg0, %arg1, %arg2, %cst, %cst, %cst, %cst, %cst) {hidden_size = 3 : si64} : (tensor<4x3x2xf32>, tensor<1x12x2xf32>, tensor<1x12x3xf32>, none, none, none, none, none) -> (none, tensor<1x3x3xf32>, tensor<1x3x3xf32>)
  // CHECK: return [[RES]] : tensor<1x3x3xf32>
}

// -----

func @test_lstm_missing_trailing_result(%arg0: tensor<4x3x2xf32>, %arg1: tensor<1x12x2xf32>, %arg2: tensor<1x12x3xf32>) -> tensor<*xf32> {
  %cst = constant unit
  %Y, %Y_h, %Y_c = "onnx.LSTM"(%arg0, %arg1, %arg2, %cst, %cst, %cst, %cst, %cst) {hidden_size = 3 : si64} : (tensor<4x3x2xf32>, tensor<1x12x2xf32>, tensor<1x12x3xf32>, none, none, none, none, none) -> (tensor<*xf32>, tensor<*xf32>, none)
  return %Y_h : tensor<*xf32>

  // CHECK-LABEL: test_lstm_missing_trailing_result
  // CHECK: %{{.*}}, [[RES:%.+]], %{{.*}} = "onnx.LSTM"(%arg0, %arg1, %arg2, %cst, %cst, %cst, %cst, %cst) {hidden_size = 3 : si64} : (tensor<4x3x2xf32>, tensor<1x12x2xf32>, tensor<1x12x3xf32>, none, none, none, none, none) -> (tensor<4x1x3x3xf32>, tensor<1x3x3xf32>, none)
  // CHECK: return [[RES]] : tensor<1x3x3xf32>
}

// -----

func @test_lstm_all_results_no_hidden_size(%arg0: tensor<4x3x2xf32>, %arg1: tensor<1x12x2xf32>, %arg2: tensor<1x12x3xf32>) -> tensor<*xf32> {
  %cst = constant unit
  %Y, %Y_h, %Y_c = "onnx.LSTM"(%arg0, %arg1, %arg2, %cst, %cst, %cst, %cst, %cst) : (tensor<4x3x2xf32>, tensor<1x12x2xf32>, tensor<1x12x3xf32>, none, none, none, none, none) -> (tensor<*xf32>, tensor<*xf32>, tensor<*xf32>)
  return %Y_h : tensor<*xf32>

  // CHECK-LABEL: test_lstm_all_results_no_hidden_size
  // CHECK: %{{.*}}, [[RES:%.+]], %{{.*}} = "onnx.LSTM"(%arg0, %arg1, %arg2, %cst, %cst, %cst, %cst, %cst) {hidden_size = 3 : si64} : (tensor<4x3x2xf32>, tensor<1x12x2xf32>, tensor<1x12x3xf32>, none, none, none, none, none) -> (tensor<4x1x3x3xf32>, tensor<1x3x3xf32>, tensor<1x3x3xf32>)
  // CHECK: return [[RES]] : tensor<1x3x3xf32>
}

// -----

func @test_lstm_all_results_unknown_dims(%arg0: tensor<?x?x?xf32>, %arg1: tensor<?x?x?xf32>, %arg2: tensor<?x?x?xf32>) -> tensor<*xf32> {
  %cst = constant unit
  %Y, %Y_h, %Y_c = "onnx.LSTM"(%arg0, %arg1, %arg2, %cst, %cst, %cst, %cst, %cst) : (tensor<?x?x?xf32>, tensor<?x?x?xf32>, tensor<?x?x?xf32>, none, none, none, none, none) -> (tensor<*xf32>, tensor<*xf32>, tensor<*xf32>)
  return %Y_h : tensor<*xf32>

  // CHECK-LABEL: test_lstm_all_results_unknown_dims
  // CHECK: %{{.*}}, [[RES:%.+]], %{{.*}} = "onnx.LSTM"(%arg0, %arg1, %arg2, %cst, %cst, %cst, %cst, %cst) : (tensor<?x?x?xf32>, tensor<?x?x?xf32>, tensor<?x?x?xf32>, none, none, none, none, none) -> (tensor<?x1x?x?xf32>, tensor<1x?x?xf32>, tensor<1x?x?xf32>)
  // CHECK: return [[RES]] : tensor<1x?x?xf32>
}

// -----

func @test_split_1(%arg0 : tensor<16x32x64xf32>) -> tensor<*xf32> {
  %0, %1 = "onnx.Split"(%arg0) { axis = 1 : si64} : (tensor<16x32x64xf32>) -> (tensor<*xf32>, tensor<*xf32>)
  "std.return"(%0) : (tensor<*xf32>) -> ()

  // CHECK-LABEL: test_split_1
  // CHECK: [[RES:%.+]]:2 = "onnx.Split"(%arg0) {axis = 1 : si64, split = [16, 16]} : (tensor<16x32x64xf32>) -> (tensor<16x16x64xf32>, tensor<16x16x64xf32>)
  // CHECK: return [[RES]]#0 : tensor<16x16x64xf32>
}

// -----

func @test_split_2(%arg0 : tensor<16x32x64xf32>) -> tensor<*xf32> {
  %0, %1 = "onnx.Split"(%arg0) { axis = -2 : si64} : (tensor<16x32x64xf32>) -> (tensor<*xf32>, tensor<*xf32>)
  "std.return"(%0) : (tensor<*xf32>) -> ()

  // CHECK-LABEL: test_split_2
  // CHECK: [[RES:%.+]]:2 = "onnx.Split"(%arg0) {axis = 1 : si64, split = [16, 16]} : (tensor<16x32x64xf32>) -> (tensor<16x16x64xf32>, tensor<16x16x64xf32>)
  // CHECK: return [[RES]]#0 : tensor<16x16x64xf32>
}

// -----

func @test_split_3(%arg0 : tensor<16x32x64xf32>) -> tensor<*xf32> {
  %0, %1 = "onnx.Split"(%arg0) {axis = 1 : si64, split = [2, 30]} : (tensor<16x32x64xf32>) -> (tensor<*xf32>, tensor<*xf32>)
  "std.return"(%0) : (tensor<*xf32>) -> ()

  // CHECK-LABEL: test_split_3
  // CHECK: [[RES:%.+]]:2 = "onnx.Split"(%arg0) {axis = 1 : si64, split = [2, 30]} : (tensor<16x32x64xf32>) -> (tensor<16x2x64xf32>, tensor<16x30x64xf32>)
  // CHECK: return [[RES]]#0 : tensor<16x2x64xf32>
}

// -----

func @test_squeeze(%arg0 : tensor<16x1x32x1x64xf32>) -> tensor<*xf32> {
  %0 = "onnx.Squeeze"(%arg0) { axes = [1]} : (tensor<16x1x32x1x64xf32>) -> (tensor<*xf32>)
  "std.return"(%0) : (tensor<*xf32>) -> ()

  // CHECK-LABEL: test_squeeze
  // CHECK: [[RES:%.+]] = "onnx.Squeeze"(%arg0) {axes = [1]} : (tensor<16x1x32x1x64xf32>) -> tensor<16x32x1x64xf32>
  // CHECK: return [[RES]] : tensor<16x32x1x64xf32>
}

// -----

func @test_squeeze_negative_axis(%arg0 : tensor<16x1x32x1x64xf32>) -> tensor<*xf32> {
  %0 = "onnx.Squeeze"(%arg0) { axes = [-2]} : (tensor<16x1x32x1x64xf32>) -> (tensor<*xf32>)
  "std.return"(%0) : (tensor<*xf32>) -> ()

  // CHECK-LABEL: test_squeeze_negative_axis
  // CHECK: [[RES:%.+]] = "onnx.Squeeze"(%arg0) {axes = [3]} : (tensor<16x1x32x1x64xf32>) -> tensor<16x1x32x64xf32>
  // CHECK: return [[RES]] : tensor<16x1x32x64xf32>
}

// -----

func @test_squeeze_mix(%arg0 : tensor<16x1x32x1x64xf32>) -> tensor<*xf32> {
  %0 = "onnx.Squeeze"(%arg0) { axes = [1, -2]} : (tensor<16x1x32x1x64xf32>) -> (tensor<*xf32>)
  "std.return"(%0) : (tensor<*xf32>) -> ()

  // CHECK-LABEL: test_squeeze_mix
  // CHECK: [[RES:%.+]] = "onnx.Squeeze"(%arg0) {axes = [1, 3]} : (tensor<16x1x32x1x64xf32>) -> tensor<16x32x64xf32>
  // CHECK: return [[RES]] : tensor<16x32x64xf32>
}

//===----------------------------------------------------------------------===//
/// Test the cast op inference.
//===----------------------------------------------------------------------===//

func @test_cast_1(%arg0 : tensor<2x3x4xf32>) -> tensor<*xf32> {
  %1 = "onnx.Cast"(%arg0) {to = 1 : si64} : (tensor<2x3x4xf32>) -> tensor<*xf32>
  "std.return"(%1) : (tensor<*xf32>) -> ()

  // CHECK-LABEL: test_cast_1
  // CHECK: [[RES:%.+]] = "onnx.Cast"(%arg0) {to = 1 : si64} : (tensor<2x3x4xf32>) -> tensor<2x3x4xf32>
  // CHECK: return [[RES]] : tensor<2x3x4xf32>
}

func @test_cast_2(%arg0 : tensor<2x3x4xf32>) -> tensor<*xui8> {
  %1 = "onnx.Cast"(%arg0) {to = 2 : si64} : (tensor<2x3x4xf32>) -> tensor<*xui8>
  "std.return"(%1) : (tensor<*xui8>) -> ()

  // CHECK-LABEL: test_cast_2
  // CHECK: [[RES:%.+]] = "onnx.Cast"(%arg0) {to = 2 : si64} : (tensor<2x3x4xf32>) -> tensor<2x3x4xui8>
  // CHECK: return [[RES]] : tensor<2x3x4xui8>
}

func @test_cast_3(%arg0 : tensor<2x3x4xf32>) -> tensor<*xi8> {
  %1 = "onnx.Cast"(%arg0) {to = 3 : si64} : (tensor<2x3x4xf32>) -> tensor<*xi8>
  "std.return"(%1) : (tensor<*xi8>) -> ()

  // CHECK-LABEL: test_cast_3
  // CHECK: [[RES:%.+]] = "onnx.Cast"(%arg0) {to = 3 : si64} : (tensor<2x3x4xf32>) -> tensor<2x3x4xi8>
  // CHECK: return [[RES]] : tensor<2x3x4xi8>
}

func @test_cast_10(%arg0 : tensor<2x3x4xf32>) -> tensor<*xf16> {
  %1 = "onnx.Cast"(%arg0) {to = 10 : si64} : (tensor<2x3x4xf32>) -> tensor<*xf16>
  "std.return"(%1) : (tensor<*xf16>) -> ()

  // CHECK-LABEL: test_cast_10
  // CHECK: [[RES:%.+]] = "onnx.Cast"(%arg0) {to = 10 : si64} : (tensor<2x3x4xf32>) -> tensor<2x3x4xf16>
  // CHECK: return [[RES]] : tensor<2x3x4xf16>
}

//===----------------------------------------------------------------------===//
/// Test the quantization op inferences.
//===----------------------------------------------------------------------===//

// TOFIX
// This test case is commented out because the #1 output should be tensor<f32>
// but tensor<i8> is generated
func @test_dyn_quantize_linear_1(%arg0 : tensor<5x2x3x4xf32>) -> tensor<*xui8> {
 %1:3 = "onnx.DynamicQuantizeLinear"(%arg0) {} : (tensor<5x2x3x4xf32>) -> (tensor<*xui8>, tensor<*xf32>, tensor<*xui8>)
 "std.return"(%1#0) {} : (tensor<*xui8>) -> ()

 // CHECK-LABEL: test_dyn_quantize_linear_1
 // CHECK: [[RES:%.+]], {{.*}}, {{.*}} = "onnx.DynamicQuantizeLinear"(%arg0) : (tensor<5x2x3x4xf32>) -> (tensor<5x2x3x4xui8>, tensor<f32>, tensor<ui8>)
 // CHECK: return [[RES]] : tensor<5x2x3x4xui8>
}

func @test_quantize_linear_1(%arg0 : tensor<5x2x3x4xf32>, %arg1 : tensor<f32>, %arg2 : tensor<i8>) -> tensor<*xi8> {
  %1 = "onnx.QuantizeLinear"(%arg0, %arg1, %arg2) {} : (tensor<5x2x3x4xf32>, tensor<f32>, tensor<i8>) -> tensor<*xi8>
  "std.return"(%1) {} : (tensor<*xi8>) -> ()

  // CHECK-LABEL: test_quantize_linear_1
  // CHECK: [[RES:%.+]] = "onnx.QuantizeLinear"(%arg0, %arg1, %arg2) : (tensor<5x2x3x4xf32>, tensor<f32>, tensor<i8>) -> tensor<5x2x3x4xi8>
  // CHECK: return [[RES]] : tensor<5x2x3x4xi8>
}

func @test_dequantize_linear_1(%arg0 : tensor<5x2x3x4xi8>, %arg1 : tensor<f32>, %arg2 : tensor<i8>) -> tensor<*xf32> {
  %1 = "onnx.DequantizeLinear"(%arg0, %arg1, %arg2) {} : (tensor<5x2x3x4xi8>, tensor<f32>, tensor<i8>) -> tensor<*xf32>
  "std.return"(%1) {} : (tensor<*xf32>) -> ()

  // CHECK-LABEL: test_dequantize_linear_1
  // CHECK: [[RES:%.+]] = "onnx.DequantizeLinear"(%arg0, %arg1, %arg2) : (tensor<5x2x3x4xi8>, tensor<f32>, tensor<i8>) -> tensor<5x2x3x4xf32>
  // CHECK: return [[RES]] : tensor<5x2x3x4xf32>
}

//===----------------------------------------------------------------------===//
/// Test shape inference for ConvInteger operation and all its attributes.
//===----------------------------------------------------------------------===//

/// Default and required attributes for 1-D convolution.

func @test_convinteger_0(%arg0 : tensor<1x2x32xi8>, %arg1 : tensor<5x2x6xi8>, %arg2 : tensor<i8>, %arg3 : tensor<i8>) -> tensor<*xi32> {
  %0 = "onnx.ConvInteger"(%arg0, %arg1, %arg2, %arg3) {auto_pad = "NOTSET", group = 1 : si64} : (tensor<1x2x32xi8>, tensor<5x2x6xi8>, tensor<i8>, tensor<i8>) -> tensor<*xi32>
  "std.return"(%0) : (tensor<*xi32>) -> ()

  // CHECK-LABEL: test_convinteger_0
  // CHECK: [[RES_ATTR:%.+]] = "onnx.ConvInteger"(%arg0, %arg1, %arg2, %arg3) {auto_pad = "NOTSET", dilations = [1], group = 1 : si64, kernel_shape = [6], pads = [0, 0], strides = [1]} : (tensor<1x2x32xi8>, tensor<5x2x6xi8>, tensor<i8>, tensor<i8>) -> tensor<1x5x27xi32>
  // CHECK: return [[RES_ATTR]] : tensor<1x5x27xi32>
}

/// Default and required attributes.

func @test_convinteger_1(%arg0 : tensor<1x2x32x64xi8>, %arg1 : tensor<5x2x6x7xi8>, %arg2 : tensor<i8>, %arg3 : tensor<i8>) -> tensor<*xi32> {
  %0 = "onnx.ConvInteger"(%arg0, %arg1, %arg2, %arg3) {auto_pad = "NOTSET", group = 1 : si64} : (tensor<1x2x32x64xi8>, tensor<5x2x6x7xi8>, tensor<i8>, tensor<i8>) -> tensor<*xi32>
  "std.return"(%0) : (tensor<*xi32>) -> ()

  // CHECK-LABEL: test_convinteger_1
  // CHECK: [[RES_ATTR:%.+]] = "onnx.ConvInteger"(%arg0, %arg1, %arg2, %arg3) {auto_pad = "NOTSET", dilations = [1, 1], group = 1 : si64, kernel_shape = [6, 7], pads = [0, 0, 0, 0], strides = [1, 1]} : (tensor<1x2x32x64xi8>, tensor<5x2x6x7xi8>, tensor<i8>, tensor<i8>) -> tensor<1x5x27x58xi32>
  // CHECK: return [[RES_ATTR]] : tensor<1x5x27x58xi32>
}

/// kernel_shape attribute.

func @test_convinteger_2(%arg0 : tensor<1x2x32x64xi8>, %arg1 : tensor<5x2x6x7xi8>, %arg2 : tensor<i8>, %arg3 : tensor<i8>) -> tensor<*xi32> {
  %0 = "onnx.ConvInteger"(%arg0, %arg1, %arg2, %arg3) {auto_pad = "NOTSET", group = 1 : si64, kernel_shape = [8, 9]} : (tensor<1x2x32x64xi8>, tensor<5x2x6x7xi8>, tensor<i8>, tensor<i8>) -> tensor<*xi32>
  "std.return"(%0) : (tensor<*xi32>) -> ()

  // CHECK-LABEL: test_convinteger_2
  // CHECK: [[RES_ATTR:%.+]] = "onnx.ConvInteger"(%arg0, %arg1, %arg2, %arg3) {auto_pad = "NOTSET", dilations = [1, 1], group = 1 : si64, kernel_shape = [8, 9], pads = [0, 0, 0, 0], strides = [1, 1]} : (tensor<1x2x32x64xi8>, tensor<5x2x6x7xi8>, tensor<i8>, tensor<i8>) -> tensor<1x5x25x56xi32>
  // CHECK: return [[RES_ATTR]] : tensor<1x5x25x56xi32>
}

/// pads attribute.
/// Use pads to make output size equal to input size by adding K - 1 to the result.

func @test_convinteger_3(%arg0 : tensor<1x2x32x64xi8>, %arg1 : tensor<5x2x6x10xi8>, %arg2 : tensor<i8>, %arg3 : tensor<i8>) -> tensor<*xi32> {
  %0 = "onnx.ConvInteger"(%arg0, %arg1, %arg2, %arg3) {auto_pad = "NOTSET", group = 1 : si64, pads = [2, 4, 3, 5]} : (tensor<1x2x32x64xi8>, tensor<5x2x6x10xi8>, tensor<i8>, tensor<i8>) -> tensor<*xi32>
  "std.return"(%0) : (tensor<*xi32>) -> ()

  // CHECK-LABEL: test_convinteger_3
  // CHECK: [[RES_ATTR:%.+]] = "onnx.ConvInteger"(%arg0, %arg1, %arg2, %arg3) {auto_pad = "NOTSET", dilations = [1, 1], group = 1 : si64, kernel_shape = [6, 10], pads = [2, 4, 3, 5], strides = [1, 1]} : (tensor<1x2x32x64xi8>, tensor<5x2x6x10xi8>, tensor<i8>, tensor<i8>) -> tensor<1x5x32x64xi32>
  // CHECK: return [[RES_ATTR]] : tensor<1x5x32x64xi32>
}

/// auto_pad set to SAME_UPPER and SAME_LOWER.

func @test_convinteger_4(%arg0 : tensor<1x2x32x64xi8>, %arg1 : tensor<5x2x6x10xi8>, %arg2 : tensor<i8>, %arg3 : tensor<i8>) -> tensor<*xi32> {
  %0 = "onnx.ConvInteger"(%arg0, %arg1, %arg2, %arg3) {auto_pad = "SAME_UPPER", group = 1 : si64} : (tensor<1x2x32x64xi8>, tensor<5x2x6x10xi8>, tensor<i8>, tensor<i8>) -> tensor<*xi32>
  "std.return"(%0) : (tensor<*xi32>) -> ()

  // CHECK-LABEL: test_convinteger_4
  // CHECK: [[RES_ATTR:%.+]] = "onnx.ConvInteger"(%arg0, %arg1, %arg2, %arg3) {auto_pad = "NOTSET", dilations = [1, 1], group = 1 : si64, kernel_shape = [6, 10], pads = [2, 4, 3, 5], strides = [1, 1]} : (tensor<1x2x32x64xi8>, tensor<5x2x6x10xi8>, tensor<i8>, tensor<i8>) -> tensor<1x5x32x64xi32>
  // CHECK: return [[RES_ATTR]] : tensor<1x5x32x64xi32>
}

func @test_convinteger_5(%arg0 : tensor<1x2x32x64xi8>, %arg1 : tensor<5x2x6x10xi8>, %arg2 : tensor<i8>, %arg3 : tensor<i8>) -> tensor<*xi32> {
  %0 = "onnx.ConvInteger"(%arg0, %arg1, %arg2, %arg3) {auto_pad = "SAME_LOWER", group = 1 : si64} : (tensor<1x2x32x64xi8>, tensor<5x2x6x10xi8>, tensor<i8>, tensor<i8>) -> tensor<*xi32>
  "std.return"(%0) : (tensor<*xi32>) -> ()

  // CHECK-LABEL: test_convinteger_5
  // CHECK: [[RES_ATTR:%.+]] = "onnx.ConvInteger"(%arg0, %arg1, %arg2, %arg3) {auto_pad = "NOTSET", dilations = [1, 1], group = 1 : si64, kernel_shape = [6, 10], pads = [3, 5, 2, 4], strides = [1, 1]} : (tensor<1x2x32x64xi8>, tensor<5x2x6x10xi8>, tensor<i8>, tensor<i8>) -> tensor<1x5x32x64xi32>
  // CHECK: return [[RES_ATTR]] : tensor<1x5x32x64xi32>
}

/// auto_pad set to VALID.

func @test_convinteger_6(%arg0 : tensor<1x2x32x64xi8>, %arg1 : tensor<5x2x6x10xi8>, %arg2 : tensor<i8>, %arg3 : tensor<i8>) -> tensor<*xi32> {
  %0 = "onnx.ConvInteger"(%arg0, %arg1, %arg2, %arg3) {auto_pad = "VALID", group = 1 : si64} : (tensor<1x2x32x64xi8>, tensor<5x2x6x10xi8>, tensor<i8>, tensor<i8>) -> tensor<*xi32>
  "std.return"(%0) : (tensor<*xi32>) -> ()

  // CHECK-LABEL: test_convinteger_6
  // CHECK: [[RES_ATTR:%.+]] = "onnx.ConvInteger"(%arg0, %arg1, %arg2, %arg3) {auto_pad = "NOTSET", dilations = [1, 1], group = 1 : si64, kernel_shape = [6, 10], pads = [0, 0, 0, 0], strides = [1, 1]} : (tensor<1x2x32x64xi8>, tensor<5x2x6x10xi8>, tensor<i8>, tensor<i8>) -> tensor<1x5x27x55xi32>
  // CHECK: return [[RES_ATTR]] : tensor<1x5x27x55xi32>
}

/// With strides attribute.

func @test_convinteger_7(%arg0 : tensor<1x2x32x64xi8>, %arg1 : tensor<5x2x6x7xi8>, %arg2 : tensor<i8>, %arg3 : tensor<i8>) -> tensor<*xi32> {
  %0 = "onnx.ConvInteger"(%arg0, %arg1, %arg2, %arg3) {auto_pad = "NOTSET", group = 1 : si64, strides = [2, 3]} : (tensor<1x2x32x64xi8>, tensor<5x2x6x7xi8>, tensor<i8>, tensor<i8>) -> tensor<*xi32>
  "std.return"(%0) : (tensor<*xi32>) -> ()

  // CHECK-LABEL: test_convinteger_7
  // CHECK: [[RES_ATTR:%.+]] = "onnx.ConvInteger"(%arg0, %arg1, %arg2, %arg3) {auto_pad = "NOTSET", dilations = [1, 1], group = 1 : si64, kernel_shape = [6, 7], pads = [0, 0, 0, 0], strides = [2, 3]} : (tensor<1x2x32x64xi8>, tensor<5x2x6x7xi8>, tensor<i8>, tensor<i8>) -> tensor<1x5x14x20xi32>
  // CHECK: return [[RES_ATTR]] : tensor<1x5x14x20xi32>
}

/// auto_pad set to SAME_UPPER with strides attribute.
/// The auto_pad will pas as if stride is equal to 1.

func @test_convinteger_8(%arg0 : tensor<1x2x32x64xi8>, %arg1 : tensor<5x2x6x7xi8>, %arg2 : tensor<i8>, %arg3 : tensor<i8>) -> tensor<*xi32> {
  %0 = "onnx.ConvInteger"(%arg0, %arg1, %arg2, %arg3) {auto_pad = "SAME_UPPER", group = 1 : si64, strides = [2, 3]} : (tensor<1x2x32x64xi8>, tensor<5x2x6x7xi8>, tensor<i8>, tensor<i8>) -> tensor<*xi32>
  "std.return"(%0) : (tensor<*xi32>) -> ()

  // CHECK-LABEL: test_convinteger_8
  // CHECK: [[RES_ATTR:%.+]] = "onnx.ConvInteger"(%arg0, %arg1, %arg2, %arg3) {auto_pad = "NOTSET", dilations = [1, 1], group = 1 : si64, kernel_shape = [6, 7], pads = [2, 3, 2, 3], strides = [2, 3]} : (tensor<1x2x32x64xi8>, tensor<5x2x6x7xi8>, tensor<i8>, tensor<i8>) -> tensor<1x5x16x22xi32>
  // CHECK: return [[RES_ATTR]] : tensor<1x5x16x22xi32>
}

/// dilations attribute.

func @test_convinteger_9(%arg0 : tensor<1x2x32x64xi8>, %arg1 : tensor<5x2x6x7xi8>, %arg2 : tensor<i8>, %arg3 : tensor<i8>) -> tensor<*xi32> {
  %0 = "onnx.ConvInteger"(%arg0, %arg1, %arg2, %arg3) {auto_pad = "NOTSET", group = 1 : si64, dilations = [2, 3]} : (tensor<1x2x32x64xi8>, tensor<5x2x6x7xi8>, tensor<i8>, tensor<i8>) -> tensor<*xi32>
  "std.return"(%0) : (tensor<*xi32>) -> ()

  // CHECK-LABEL: test_convinteger_9
  // CHECK: [[RES_ATTR:%.+]] = "onnx.ConvInteger"(%arg0, %arg1, %arg2, %arg3) {auto_pad = "NOTSET", dilations = [2, 3], group = 1 : si64, kernel_shape = [6, 7], pads = [0, 0, 0, 0], strides = [1, 1]} : (tensor<1x2x32x64xi8>, tensor<5x2x6x7xi8>, tensor<i8>, tensor<i8>) -> tensor<1x5x22x46xi32>
  // CHECK: return [[RES_ATTR]] : tensor<1x5x22x46xi32>
}

/// dilations attribute with stride.

func @test_convinteger_10(%arg0 : tensor<1x2x32x64xi8>, %arg1 : tensor<5x2x6x7xi8>, %arg2 : tensor<i8>, %arg3 : tensor<i8>) -> tensor<*xi32> {
  %0 = "onnx.ConvInteger"(%arg0, %arg1, %arg2, %arg3) {auto_pad = "NOTSET", group = 1 : si64, dilations = [2, 3], strides = [2, 2]} : (tensor<1x2x32x64xi8>, tensor<5x2x6x7xi8>, tensor<i8>, tensor<i8>) -> tensor<*xi32>
  "std.return"(%0) : (tensor<*xi32>) -> ()

  // CHECK-LABEL: test_convinteger_10
  // CHECK: [[RES_ATTR:%.+]] = "onnx.ConvInteger"(%arg0, %arg1, %arg2, %arg3) {auto_pad = "NOTSET", dilations = [2, 3], group = 1 : si64, kernel_shape = [6, 7], pads = [0, 0, 0, 0], strides = [2, 2]} : (tensor<1x2x32x64xi8>, tensor<5x2x6x7xi8>, tensor<i8>, tensor<i8>) -> tensor<1x5x11x23xi32>
  // CHECK: return [[RES_ATTR]] : tensor<1x5x11x23xi32>
}

/// dilations attribute with auto_pad set to SAME_UPPER.

func @test_convinteger_11(%arg0 : tensor<1x2x32x64xi8>, %arg1 : tensor<5x2x6x7xi8>, %arg2 : tensor<i8>, %arg3 : tensor<i8>) -> tensor<*xi32> {
  %0 = "onnx.ConvInteger"(%arg0, %arg1, %arg2, %arg3) {auto_pad = "SAME_UPPER", group = 1 : si64, dilations = [2, 3]} : (tensor<1x2x32x64xi8>, tensor<5x2x6x7xi8>, tensor<i8>, tensor<i8>) -> tensor<*xi32>
  "std.return"(%0) : (tensor<*xi32>) -> ()

  // CHECK-LABEL: test_convinteger_11
  // CHECK: [[RES_ATTR:%.+]] = "onnx.ConvInteger"(%arg0, %arg1, %arg2, %arg3) {auto_pad = "NOTSET", dilations = [2, 3], group = 1 : si64, kernel_shape = [6, 7], pads = [5, 9, 5, 9], strides = [1, 1]} : (tensor<1x2x32x64xi8>, tensor<5x2x6x7xi8>, tensor<i8>, tensor<i8>) -> tensor<1x5x32x64xi32>
  // CHECK: return [[RES_ATTR]] : tensor<1x5x32x64xi32>
}

// -----

func @test_shape(%arg0: tensor<?x3x2xf32>) -> tensor<*xi64> {
  %0 = "onnx.Shape"(%arg0) : (tensor<?x3x2xf32>) -> tensor<*xi64>
  return %0 : tensor<*xi64>

  // CHECK-LABEL: test_shape
  // CHECK: [[RES:%.+]] = "onnx.Shape"(%arg0) : (tensor<?x3x2xf32>) -> tensor<3xi64>
  // CHECK: return [[RES]] : tensor<3xi64>
}

// -----

func @test_tile_dynamic(%arg0 : tensor<5x5x1x32xf32>, %arg1 : tensor<4xi64>) -> tensor<*xf32> {
  %0 = "onnx.Tile"(%arg0, %arg1) : (tensor<5x5x1x32xf32>, tensor<4xi64>) -> tensor<*xf32>
  "std.return"(%0) : (tensor<*xf32>) -> ()

  // CHECK-LABEL: test_tile_dynamic
  // CHECK: [[RES:%.+]] = "onnx.Tile"(%arg0, %arg1) : (tensor<5x5x1x32xf32>, tensor<4xi64>) -> tensor<?x?x?x?xf32>
  // CHECK: return [[RES]] : tensor<?x?x?x?xf32>
}

// -----

func @test_tile_constant(%arg0 : tensor<5x5x1x32xf32>) -> tensor<*xf32> {
  %0 = "onnx.Constant"() {value = dense<[5, 5, 16, 2]> : tensor<4xi64> } : () -> tensor<4xi64>
  %1 = "onnx.Tile"(%arg0, %0) : (tensor<5x5x1x32xf32>, tensor<4xi64>) -> tensor<*xf32>
  "std.return"(%1) : (tensor<*xf32>) -> ()

  // CHECK-LABEL: test_tile_constant
  // CHECK: [[RES:%.+]] = "onnx.Tile"(%arg0, %0) : (tensor<5x5x1x32xf32>, tensor<4xi64>) -> tensor<25x25x16x64xf32>
  // CHECK: return [[RES]] : tensor<25x25x16x64xf32>
}

// -----

func @test_gather_axis0(%arg0 : tensor<3x3xf32>, %arg1 : tensor<1x2xi64>) -> tensor<*xf32> {
  %0 = "onnx.Gather"(%arg0, %arg1) {axis = 0 : si64} : (tensor<3x3xf32>, tensor<1x2xi64>) -> tensor<*xf32>
  "std.return"(%0) : (tensor<*xf32>) -> ()

  // CHECK-LABEL: test_gather_axis0
  // CHECK: [[RES:%.+]] = "onnx.Gather"(%arg0, %arg1) {axis = 0 : si64} : (tensor<3x3xf32>, tensor<1x2xi64>) -> tensor<1x2x3xf32>
  // CHECK: return [[RES]] : tensor<1x2x3xf32>
}

// -----

func @test_gather_axis1(%arg0 : tensor<3x3xf32>, %arg1 : tensor<1x2xi64>) -> tensor<*xf32> {
  %0 = "onnx.Gather"(%arg0, %arg1) {axis = 1 : si64} : (tensor<3x3xf32>, tensor<1x2xi64>) -> tensor<*xf32>
  "std.return"(%0) : (tensor<*xf32>) -> ()

  // CHECK-LABEL: test_gather_axis1
  // CHECK: [[RES:%.+]] = "onnx.Gather"(%arg0, %arg1) {axis = 1 : si64} : (tensor<3x3xf32>, tensor<1x2xi64>) -> tensor<3x1x2xf32>
  // CHECK: return [[RES]] : tensor<3x1x2xf32>
}

// -----

func @test_gather_negative_axis(%arg0 : tensor<3x3xf32>, %arg1 : tensor<1x2xi64>) -> tensor<*xf32> {
  %0 = "onnx.Gather"(%arg0, %arg1) {axis = -1 : si64} : (tensor<3x3xf32>, tensor<1x2xi64>) -> tensor<*xf32>
  "std.return"(%0) : (tensor<*xf32>) -> ()

  // CHECK-LABEL: test_gather_negative_axis
  // CHECK: [[RES:%.+]] = "onnx.Gather"(%arg0, %arg1) {axis = 1 : si64} : (tensor<3x3xf32>, tensor<1x2xi64>) -> tensor<3x1x2xf32>
  // CHECK: return [[RES]] : tensor<3x1x2xf32>
}

// -----

func @test_constant_of_shape_empty_tensor(%arg0 : tensor<0xi64>) -> tensor<*xf32> {
  %0 = "onnx.ConstantOfShape"(%arg0) : (tensor<0xi64>) -> tensor<*xf32>
  "std.return"(%0) : (tensor<*xf32>) -> ()

  // CHECK-LABEL: test_constant_of_shape_empty_tensor
  // CHECK: [[RES:%.+]] = "onnx.ConstantOfShape"(%arg0) {value = dense<0.000000e+00> : tensor<1xf32>} : (tensor<0xi64>) -> tensor<f32>
  // CHECK: return [[RES]] : tensor<f32>
}

// -----

func @test_constant_of_shape(%arg0 : tensor<3xi64>) -> tensor<*xf32> {
  %0 = "onnx.ConstantOfShape"(%arg0) {value = dense<[1.0]> : tensor<1xf32>} : (tensor<3xi64>) -> tensor<*xf32>
  "std.return"(%0) : (tensor<*xf32>) -> ()

  // CHECK-LABEL: test_constant_of_shape
  // CHECK: [[RES:%.+]] = "onnx.ConstantOfShape"(%arg0) {value = dense<1.000000e+00> : tensor<1xf32>} : (tensor<3xi64>) -> tensor<?x?x?xf32>
  // CHECK: return [[RES]] : tensor<?x?x?xf32>
}

// -----

func @test_constant_of_shape_constant() -> tensor<*xf32> {
  %0 = "onnx.Constant"() {value = dense<[3, 4, 5]> : tensor<3xi64> } : () -> tensor<3xi64>
  %1 = "onnx.ConstantOfShape"(%0) {value = dense<[1.0]> : tensor<1xf32>} : (tensor<3xi64>) -> tensor<*xf32>
  "std.return"(%1) : (tensor<*xf32>) -> ()

  // CHECK-LABEL: test_constant_of_shape_constant
  // CHECK: [[CONSTANT:%.+]] = "onnx.Constant"() {value = dense<[3, 4, 5]> : tensor<3xi64>} : () -> tensor<3xi64>
  // CHECK: [[RES:%.+]] = "onnx.ConstantOfShape"([[CONSTANT]]) {value = dense<1.000000e+00> : tensor<1xf32>} : (tensor<3xi64>) -> tensor<3x4x5xf32>
  // CHECK: return [[RES]] : tensor<3x4x5xf32>
}

// -----

<<<<<<< HEAD
func @test_slice(%arg0 : tensor<2x4xf32>, %arg1: tensor<2xi64>, %arg2: tensor<2xi64>, %arg3: tensor<2xi64>, %arg4: tensor<2xi64>) -> tensor<*xf32> {
  %1 = "onnx.Slice"(%arg0, %arg1, %arg2, %arg3, %arg4) : (tensor<2x4xf32>, tensor<2xi64>, tensor<2xi64>, tensor<2xi64>, tensor<2xi64>) -> tensor<*xf32>
  "std.return"(%1) : (tensor<*xf32>) -> ()

  // CHECK-LABEL: test_slice
  // CHECK: [[RES:%.+]] = "onnx.Slice"(%arg0, %arg1, %arg2, %arg3, %arg4) : (tensor<2x4xf32>, tensor<2xi64>, tensor<2xi64>, tensor<2xi64>, tensor<2xi64>) -> tensor<?x?xf32>
  // CHECK: return [[RES:%.+]] : tensor<?x?xf32>
}

// -----

func @test_slice_constant_default_axes(%arg0 : tensor<2x4xf32>) -> tensor<*xf32> {
  %axes = constant unit
  %starts = "onnx.Constant"() {value = dense<[1, 0]> : tensor<2xi64> } : () -> tensor<2xi64>
  %ends = "onnx.Constant"() {value = dense<[2, 3]> : tensor<2xi64> } : () -> tensor<2xi64>
  %steps = "onnx.Constant"() {value = dense<[1, 2]> : tensor<2xi64> } : () -> tensor<2xi64>
  %1 = "onnx.Slice"(%arg0, %starts, %ends, %axes, %steps) : (tensor<2x4xf32>, tensor<2xi64>, tensor<2xi64>, none, tensor<2xi64>) -> tensor<*xf32>
  "std.return"(%1) : (tensor<*xf32>) -> ()

  // CHECK-LABEL: test_slice_constant_default_axes
  // CHECK: [[STARTS:%.+]] = "onnx.Constant"() {value = dense<[1, 0]> : tensor<2xi64>} : () -> tensor<2xi64> 
  // CHECK: [[ENDS:%.+]] = "onnx.Constant"() {value = dense<[2, 3]> : tensor<2xi64>} : () -> tensor<2xi64>
  // CHECK: [[STEPS:%.+]] = "onnx.Constant"() {value = dense<[1, 2]> : tensor<2xi64>} : () -> tensor<2xi64>
  // CHECK: [[AXES:%.+]] = "onnx.Constant"() {value = dense<[0, 1]> : tensor<2xi64>} : () -> tensor<2xi64>
  // CHECK: [[RES:%.+]] = "onnx.Slice"(%arg0, [[STARTS]], [[ENDS]], [[AXES]], [[STEPS]]) : (tensor<2x4xf32>, tensor<2xi64>, tensor<2xi64>, tensor<2xi64>, tensor<2xi64>) -> tensor<1x2xf32>
  // CHECK: return [[RES]] : tensor<1x2xf32>
}

// -----

func @test_slice_constant_default_steps(%arg0 : tensor<2x4xf32>) -> tensor<*xf32> {
  %axes = "onnx.Constant"() {value = dense<[0, 1]> : tensor<2xi64> } : () -> tensor<2xi64>
  %starts = "onnx.Constant"() {value = dense<[1, 0]> : tensor<2xi64> } : () -> tensor<2xi64>
  %ends = "onnx.Constant"() {value = dense<[2, 3]> : tensor<2xi64> } : () -> tensor<2xi64>
  %steps = constant unit
  %1 = "onnx.Slice"(%arg0, %starts, %ends, %axes, %steps) : (tensor<2x4xf32>, tensor<2xi64>, tensor<2xi64>, tensor<2xi64>, none) -> tensor<*xf32>
  "std.return"(%1) : (tensor<*xf32>) -> ()

  // CHECK-LABEL: test_slice_constant_default_steps
  // CHECK: [[AXES:%.+]] = "onnx.Constant"() {value = dense<[0, 1]> : tensor<2xi64>} : () -> tensor<2xi64>
  // CHECK: [[STARTS:%.+]] = "onnx.Constant"() {value = dense<[1, 0]> : tensor<2xi64>} : () -> tensor<2xi64> 
  // CHECK: [[ENDS:%.+]] = "onnx.Constant"() {value = dense<[2, 3]> : tensor<2xi64>} : () -> tensor<2xi64>
  // CHECK: [[STEPS:%.+]] = "onnx.Constant"() {value = dense<1> : tensor<2xi64>} : () -> tensor<2xi64>
  // CHECK: [[RES:%.+]] = "onnx.Slice"(%arg0, [[STARTS]], [[ENDS]], [[AXES]], [[STEPS]]) : (tensor<2x4xf32>, tensor<2xi64>, tensor<2xi64>, tensor<2xi64>, tensor<2xi64>) -> tensor<1x3xf32>
  // CHECK: return [[RES]] : tensor<1x3xf32>
}

// -----

func @test_slice_all_constant(%arg0 : tensor<2x4xf32>) -> tensor<*xf32> {
  %axes = "onnx.Constant"() {value = dense<[0, 1]> : tensor<2xi64> } : () -> tensor<2xi64>
  %starts = "onnx.Constant"() {value = dense<[1, 0]> : tensor<2xi64> } : () -> tensor<2xi64>
  %ends = "onnx.Constant"() {value = dense<[2, 3]> : tensor<2xi64> } : () -> tensor<2xi64>
  %steps = "onnx.Constant"() {value = dense<[1, 2]> : tensor<2xi64> } : () -> tensor<2xi64>
  %1 = "onnx.Slice"(%arg0, %starts, %ends, %axes, %steps) : (tensor<2x4xf32>, tensor<2xi64>, tensor<2xi64>, tensor<2xi64>, tensor<2xi64>) -> tensor<*xf32>
  "std.return"(%1) : (tensor<*xf32>) -> ()

  // CHECK-LABEL: test_slice_all_constant
  // CHECK: [[AXES:%.+]] = "onnx.Constant"() {value = dense<[0, 1]> : tensor<2xi64>} : () -> tensor<2xi64>
  // CHECK: [[STARTS:%.+]] = "onnx.Constant"() {value = dense<[1, 0]> : tensor<2xi64>} : () -> tensor<2xi64> 
  // CHECK: [[ENDS:%.+]] = "onnx.Constant"() {value = dense<[2, 3]> : tensor<2xi64>} : () -> tensor<2xi64>
  // CHECK: [[STEPS:%.+]] = "onnx.Constant"() {value = dense<[1, 2]> : tensor<2xi64>} : () -> tensor<2xi64>
  // CHECK: [[RES:%.+]] = "onnx.Slice"(%arg0, [[STARTS]], [[ENDS]], [[AXES]], [[STEPS]]) : (tensor<2x4xf32>, tensor<2xi64>, tensor<2xi64>, tensor<2xi64>, tensor<2xi64>) -> tensor<1x2xf32>
  // CHECK: return [[RES]] : tensor<1x2xf32>
}

// -----

func @test_slice_all_constant_negative(%arg0 : tensor<2x4xf32>) -> tensor<*xf32> {
  %axes = "onnx.Constant"() {value = dense<[0, -1]> : tensor<2xi64> } : () -> tensor<2xi64>
  %starts = "onnx.Constant"() {value = dense<[1, 0]> : tensor<2xi64> } : () -> tensor<2xi64>
  %ends = "onnx.Constant"() {value = dense<[2, -1]> : tensor<2xi64> } : () -> tensor<2xi64>
  %steps = "onnx.Constant"() {value = dense<[1, 2]> : tensor<2xi64> } : () -> tensor<2xi64>
  %1 = "onnx.Slice"(%arg0, %starts, %ends, %axes, %steps) : (tensor<2x4xf32>, tensor<2xi64>, tensor<2xi64>, tensor<2xi64>, tensor<2xi64>) -> tensor<*xf32>
  "std.return"(%1) : (tensor<*xf32>) -> ()

  // CHECK-LABEL: test_slice_all_constant_negative
  // CHECK: [[AXES:%.+]] = "onnx.Constant"() {value = dense<[0, -1]> : tensor<2xi64>} : () -> tensor<2xi64>
  // CHECK: [[STARTS:%.+]] = "onnx.Constant"() {value = dense<[1, 0]> : tensor<2xi64>} : () -> tensor<2xi64> 
  // CHECK: [[ENDS:%.+]] = "onnx.Constant"() {value = dense<[2, -1]> : tensor<2xi64>} : () -> tensor<2xi64>
  // CHECK: [[STEPS:%.+]] = "onnx.Constant"() {value = dense<[1, 2]> : tensor<2xi64>} : () -> tensor<2xi64>
  // CHECK: [[RES:%.+]] = "onnx.Slice"(%arg0, [[STARTS]], [[ENDS]], [[AXES]], [[STEPS]]) : (tensor<2x4xf32>, tensor<2xi64>, tensor<2xi64>, tensor<2xi64>, tensor<2xi64>) -> tensor<1x2xf32>
  // CHECK: return [[RES]] : tensor<1x2xf32>
}

// -----

func @test_slice_all_constant_end_outofbound(%arg0 : tensor<2x4xf32>) -> tensor<*xf32> {
  %axes = "onnx.Constant"() {value = dense<[0, 1]> : tensor<2xi64> } : () -> tensor<2xi64>
  %starts = "onnx.Constant"() {value = dense<[1, 0]> : tensor<2xi64> } : () -> tensor<2xi64>
  %ends = "onnx.Constant"() {value = dense<[5, 3]> : tensor<2xi64> } : () -> tensor<2xi64>
  %steps = "onnx.Constant"() {value = dense<[1, 2]> : tensor<2xi64> } : () -> tensor<2xi64>
  %1 = "onnx.Slice"(%arg0, %starts, %ends, %axes, %steps) : (tensor<2x4xf32>, tensor<2xi64>, tensor<2xi64>, tensor<2xi64>, tensor<2xi64>) -> tensor<*xf32>
  "std.return"(%1) : (tensor<*xf32>) -> ()

  // CHECK-LABEL: test_slice_all_constant_end_outofbound
  // CHECK: [[AXES:%.+]] = "onnx.Constant"() {value = dense<[0, 1]> : tensor<2xi64>} : () -> tensor<2xi64>
  // CHECK: [[STARTS:%.+]] = "onnx.Constant"() {value = dense<[1, 0]> : tensor<2xi64>} : () -> tensor<2xi64> 
  // CHECK: [[ENDS:%.+]] = "onnx.Constant"() {value = dense<[5, 3]> : tensor<2xi64>} : () -> tensor<2xi64>
  // CHECK: [[STEPS:%.+]] = "onnx.Constant"() {value = dense<[1, 2]> : tensor<2xi64>} : () -> tensor<2xi64>
  // CHECK: [[RES:%.+]] = "onnx.Slice"(%arg0, [[STARTS]], [[ENDS]], [[AXES]], [[STEPS]]) : (tensor<2x4xf32>, tensor<2xi64>, tensor<2xi64>, tensor<2xi64>, tensor<2xi64>) -> tensor<1x2xf32>
  // CHECK: return [[RES]] : tensor<1x2xf32>
}

// -----

func @test_slice_all_constant_negative_steps(%arg0 : tensor<2x4xf32>) -> tensor<*xf32> {
  %axes = "onnx.Constant"() {value = dense<[0, 1]> : tensor<2xi64> } : () -> tensor<2xi64>
  %starts = "onnx.Constant"() {value = dense<[1, 0]> : tensor<2xi64> } : () -> tensor<2xi64>
  %ends = "onnx.Constant"() {value = dense<[2, 3]> : tensor<2xi64> } : () -> tensor<2xi64>
  %steps = "onnx.Constant"() {value = dense<[1, -2]> : tensor<2xi64> } : () -> tensor<2xi64>
  %1 = "onnx.Slice"(%arg0, %starts, %ends, %axes, %steps) : (tensor<2x4xf32>, tensor<2xi64>, tensor<2xi64>, tensor<2xi64>, tensor<2xi64>) -> tensor<*xf32>
  "std.return"(%1) : (tensor<*xf32>) -> ()

  // CHECK-LABEL: test_slice_all_constant_negative_steps
  // CHECK: [[AXES:%.+]] = "onnx.Constant"() {value = dense<[0, 1]> : tensor<2xi64>} : () -> tensor<2xi64>
  // CHECK: [[STARTS:%.+]] = "onnx.Constant"() {value = dense<[1, 0]> : tensor<2xi64>} : () -> tensor<2xi64> 
  // CHECK: [[ENDS:%.+]] = "onnx.Constant"() {value = dense<[2, 3]> : tensor<2xi64>} : () -> tensor<2xi64>
  // CHECK: [[STEPS:%.+]] = "onnx.Constant"() {value = dense<[1, -2]> : tensor<2xi64>} : () -> tensor<2xi64>
  // CHECK: [[RES:%.+]] = "onnx.Slice"(%arg0, [[STARTS]], [[ENDS]], [[AXES]], [[STEPS]]) : (tensor<2x4xf32>, tensor<2xi64>, tensor<2xi64>, tensor<2xi64>, tensor<2xi64>) -> tensor<1x2xf32>
  // CHECK: return [[RES]] : tensor<1x2xf32>
}

// -----

=======
>>>>>>> 30e6ab83
//===----------------------------------------------------------------------===//
/// Test the shape inferencing for the scaler operation.
//===----------------------------------------------------------------------===//
func @test_scaler_no_scale_int(%arg0: tensor<3xi32>) -> tensor<*xf32> {
  %0 = "onnx.Scaler"(%arg0) {offset = [1986.99939 : f32, 0.99999988 : f32, 0.999999701 : f32]} : (tensor<3xi32>) -> tensor<*xf32>
  "std.return"(%0) : (tensor<*xf32>) -> ()

  // CHECK-LABEL: test_scaler_no_scale_int
  // CHECK: [[RES_ATTR:%.+]] = "onnx.Scaler"(%arg0) {offset = [1986.99939 : f32, 0.99999988 : f32, 0.999999701 : f32]} : (tensor<3xi32>) -> tensor<3xf32>
  // CHECK: return [[RES_ATTR]] : tensor<3xf32>
}

// -----

//===----------------------------------------------------------------------===//
/// Test shape inference for Pow.
//===----------------------------------------------------------------------===//

func @test_pow(%arg0: tensor<1x2x3x4xf32>, %arg1: tensor<f32>) -> tensor<*xf32> {
  %0 = "onnx.Pow"(%arg0, %arg1) : (tensor<1x2x3x4xf32>, tensor<f32>) -> tensor<*xf32>
  "std.return"(%0) : (tensor<*xf32>) -> ()

  // CHECK-LABEL: test_pow
  // CHECK: [[RES:%.+]] = "onnx.Pow"(%arg0, %arg1) : (tensor<1x2x3x4xf32>, tensor<f32>) -> tensor<1x2x3x4xf32>
  // CHECK: return [[RES]] : tensor<1x2x3x4xf32>
}

// -----

//===----------------------------------------------------------------------===//
/// Test shape inference for Erf.
//===----------------------------------------------------------------------===//

func @test_erf(%arg0: tensor<1x2x3x4xf32>) -> tensor<*xf32> {
  %0 = "onnx.Erf"(%arg0) : (tensor<1x2x3x4xf32>) -> tensor<*xf32>
  "std.return"(%0) : (tensor<*xf32>) -> ()

  // CHECK-LABEL: test_erf
  // CHECK: [[RES:%.+]] = "onnx.Erf"(%arg0) : (tensor<1x2x3x4xf32>) -> tensor<1x2x3x4xf32>
  // CHECK: return [[RES]] : tensor<1x2x3x4xf32>
}

// -----

//===----------------------------------------------------------------------===//
/// Test shape inference for Expand.
//===----------------------------------------------------------------------===//

func @test_expand_with_constant(%arg0 : tensor<2x1x6x1xf32>) -> tensor<*xf32> {
  %0 = "onnx.Constant"() {value = dense<[7, 1, 5]> : tensor<3xi64> } : () -> tensor<3xi64>
  %1 = "onnx.Expand"(%arg0, %0) : (tensor<2x1x6x1xf32>, tensor<3xi64>) -> tensor<*xf32>
  "std.return"(%1) : (tensor<*xf32>) -> ()

  // CHECK-LABEL: test_expand_with_constant
  // CHECK: [[RES:%.+]] = "onnx.Expand"(%arg0, %0) : (tensor<2x1x6x1xf32>, tensor<3xi64>) -> tensor<2x7x6x5xf32>
  // CHECK: return [[RES]] : tensor<2x7x6x5xf32>
}

// -----

func @test_expand_with_shape(%arg0 : tensor<2x1x6x1xf32>, %arg1: tensor<6x2xf32>) -> tensor<*xf32> {
  %0 = "onnx.Shape"(%arg1) : (tensor<6x2xf32>) -> tensor<*xi64>
  %1 = "onnx.Expand"(%arg0, %0) : (tensor<2x1x6x1xf32>, tensor<*xi64>) -> tensor<*xf32>
  "std.return"(%1) : (tensor<*xf32>) -> ()

  // CHECK-LABEL: test_expand_with_shape
  // CHECK: [[SHAPE:%.+]] = "onnx.Shape"(%arg1) : (tensor<6x2xf32>) -> tensor<2xi64>
  // CHECK: [[RES:%.+]] = "onnx.Expand"(%arg0, [[SHAPE]]) : (tensor<2x1x6x1xf32>, tensor<2xi64>) -> tensor<2x1x6x2xf32>
  // CHECK: return [[RES]] : tensor<2x1x6x2xf32>
}

// -----

//===----------------------------------------------------------------------===//
/// Test shape inference for ReduceMean.
//===----------------------------------------------------------------------===//

func @test_reduce_mean_1(%arg0: tensor<1x2x3x4xf32>) -> tensor<*xf32> {
  %0 = "onnx.ReduceMean"(%arg0) {axes = [-1], keepdims = 1 : si64} : (tensor<1x2x3x4xf32>) -> tensor<*xf32>
  "std.return"(%0) : (tensor<*xf32>) -> ()

  // CHECK-LABEL: test_reduce_mean_1
  // CHECK: [[RES:%.+]] = "onnx.ReduceMean"(%arg0) {axes = [-1], keepdims = 1 : si64} : (tensor<1x2x3x4xf32>) -> tensor<1x2x3x1xf32>
  // CHECK: return [[RES]] : tensor<1x2x3x1xf32>
}

// -----

func @test_reduce_mean_2(%arg0: tensor<1x2x3x4xf32>) -> tensor<*xf32> {
  %0 = "onnx.ReduceMean"(%arg0) {axes = [2], keepdims = 1 : si64} : (tensor<1x2x3x4xf32>) -> tensor<*xf32>
  "std.return"(%0) : (tensor<*xf32>) -> ()

  // CHECK-LABEL: test_reduce_mean_2
  // CHECK: [[RES:%.+]] = "onnx.ReduceMean"(%arg0) {axes = [2], keepdims = 1 : si64} : (tensor<1x2x3x4xf32>) -> tensor<1x2x1x4xf32>
  // CHECK: return [[RES]] : tensor<1x2x1x4xf32>
}

// -----

func @test_reduce_mean_3(%arg0: tensor<1x2x3x4xf32>) -> tensor<*xf32> {
  %0 = "onnx.ReduceMean"(%arg0) {axes = [-1], keepdims = 0 : si64} : (tensor<1x2x3x4xf32>) -> tensor<*xf32>
  "std.return"(%0) : (tensor<*xf32>) -> ()

  // CHECK-LABEL: test_reduce_mean_3
  // CHECK: [[RES:%.+]] = "onnx.ReduceMean"(%arg0) {axes = [-1], keepdims = 0 : si64} : (tensor<1x2x3x4xf32>) -> tensor<1x2x3xf32>
  // CHECK: return [[RES]] : tensor<1x2x3xf32>
}

// -----

//===----------------------------------------------------------------------===//
/// Test shape inference for Dropout.
//===----------------------------------------------------------------------===//

func @test_dropout(%arg0: tensor<1x2x3x4xf32>) -> (tensor<*xf32>, tensor<*xi1>) {
  %output, %mask = "onnx.Dropout"(%arg0) {ratio =  1.000000e-01 : f32} : (tensor<1x2x3x4xf32>) -> (tensor<*xf32>, tensor<*xi1>)
  "std.return"(%output, %mask) : (tensor<*xf32>, tensor<*xi1>) -> ()

  // CHECK-LABEL: test_dropout
  // CHECK: [[RES:%.+]], [[MASK:%.+]] = "onnx.Dropout"(%arg0) {ratio =  1.000000e-01 : f32} : (tensor<1x2x3x4xf32>) -> (tensor<1x2x3x4xf32>, tensor<1x2x3x4xi1>)
  // CHECK: return [[RES]], [[MASK]] : tensor<1x2x3x4xf32>, tensor<1x2x3x4xi1>
}

// -----

//===----------------------------------------------------------------------===//
/// Test shape inference for OneHotEncoder.
//===----------------------------------------------------------------------===//

func @test_onehotencoder_string1 (%arg0: tensor<20x1x!onnx.String>) -> tensor<*xf32> {
  %0 = "onnx.OneHotEncoder"(%arg0) {cats_strings = ["female", "male"], zeros = 1 : si64} : (tensor<20x1x!onnx.String>) -> tensor<*xf32>
  "std.return"(%0) : (tensor<*xf32>) -> ()

  // CHECK-LABEL: test_onehotencoder_string1
  // CHECK: [[RES:%.+]] = "onnx.OneHotEncoder"(%arg0) {cats_strings = ["female", "male"], zeros = 1 : si64} : (tensor<20x1x!onnx.String>) -> tensor<20x1x2xf32>
  // CHECK: return [[RES]] : tensor<20x1x2xf32>
}

// -----

func @test_onehotencoder_string2 (%arg0: tensor<20x2x!onnx.String>) -> tensor<*xf32> {
  %0 = "onnx.OneHotEncoder"(%arg0) {cats_strings = ["female", "male"], zeros = 1 : si64} : (tensor<20x2x!onnx.String>) -> tensor<*xf32>
  "std.return"(%0) : (tensor<*xf32>) -> ()

  // CHECK-LABEL: test_onehotencoder_string2
  // CHECK: [[RES:%.+]] = "onnx.OneHotEncoder"(%arg0) {cats_strings = ["female", "male"], zeros = 1 : si64} : (tensor<20x2x!onnx.String>) -> tensor<20x2x2xf32>
  // CHECK: return [[RES]] : tensor<20x2x2xf32>
}

// -----

func @test_onehotencoder_float1(%arg0: tensor<20x1xf32>) -> tensor<*xf32> {
  %0 = "onnx.OneHotEncoder"(%arg0) {cats_strings = ["female", "male"], cats_int64s = [1, 2, 4], zeros = 1 : si64} : (tensor<20x1xf32>) -> tensor<*xf32>
  "std.return"(%0) : (tensor<*xf32>) -> ()

  // CHECK-LABEL: test_onehotencoder_float1
  // CHECK: [[RES:%.+]] = "onnx.OneHotEncoder"(%arg0) {cats_int64s = [1, 2, 4], cats_strings = ["female", "male"], zeros = 1 : si64} : (tensor<20x1xf32>) -> tensor<20x1x3xf32>
  // CHECK: return [[RES]] : tensor<20x1x3xf32>
}

// -----

func @test_onehotencoder_float2(%arg0: tensor<20x2x3xf32>) -> tensor<*xf32> {
  %0 = "onnx.OneHotEncoder"(%arg0) {cats_strings = ["female", "male"], cats_int64s = [1, 2, 4], zeros = 1 : si64} : (tensor<20x2x3xf32>) -> tensor<*xf32>
  "std.return"(%0) : (tensor<*xf32>) -> ()

  // CHECK-LABEL: test_onehotencoder_float2
  // CHECK: [[RES:%.+]] = "onnx.OneHotEncoder"(%arg0) {cats_int64s = [1, 2, 4], cats_strings = ["female", "male"], zeros = 1 : si64} : (tensor<20x2x3xf32>) -> tensor<20x2x3x3xf32>
  // CHECK: return [[RES]] : tensor<20x2x3x3xf32>
}

// -----

func @test_size(%arg0: tensor<*xf32>) -> tensor<*xi64> {
  %0 = "onnx.Size"(%arg0) : (tensor<*xf32>) -> tensor<*xi64>  
  "std.return"(%0) : (tensor<*xi64>) -> ()

  // CHECK-LABEL: test_size
  // CHECK: [[RES:%.+]] = "onnx.Size"(%arg0) : (tensor<*xf32>) -> tensor<i64>
  // CHECK: return [[RES]] : tensor<i64>
}

// -----

func @test_less(%arg0: tensor<3x4x5xf32>, %arg1: tensor<3x4x5xf32>) -> tensor<*xi1> {
  %0 = "onnx.Less"(%arg0, %arg1) : (tensor<3x4x5xf32>, tensor<3x4x5xf32>) -> tensor<*xi1>
  return %0 : tensor<*xi1>

  // CHECK-LABEL: test_less
  // CHECK: {{.*}} = "onnx.Less"(%arg0, %arg1) : (tensor<3x4x5xf32>, tensor<3x4x5xf32>) -> tensor<3x4x5xi1>
}

// -----

func @test_less_broadcast(%arg0: tensor<3x4x5xf32>, %arg1: tensor<5xf32>) -> tensor<*xi1> {
  %0 = "onnx.Less"(%arg0, %arg1) : (tensor<3x4x5xf32>, tensor<5xf32>) -> tensor<*xi1>
  return %0 : tensor<*xi1>

  // CHECK-LABEL: test_less_broadcast
  // CHECK: {{.*}} = "onnx.Less"(%arg0, %arg1) : (tensor<3x4x5xf32>, tensor<5xf32>) -> tensor<3x4x5xi1>
}

// -----

func @test_less_unknown_dims_1(%arg0: tensor<3x4x5xf32>, %arg1: tensor<?x4x5xf32>) -> tensor<*xi1> {
  %0 = "onnx.Less"(%arg0, %arg1) : (tensor<3x4x5xf32>, tensor<?x4x5xf32>) -> tensor<*xi1>
  return %0 : tensor<*xi1>

  // CHECK-LABEL: test_less_unknown_dims_1
  // CHECK: {{.*}} = "onnx.Less"(%arg0, %arg1) : (tensor<3x4x5xf32>, tensor<?x4x5xf32>) -> tensor<3x4x5xi1>
}

// -----

func @test_less_unknown_dims_2(%arg0: tensor<?x?x5xf32>, %arg1: tensor<?x4x5xf32>) -> tensor<*xi1> {
  %0 = "onnx.Less"(%arg0, %arg1) : (tensor<?x?x5xf32>, tensor<?x4x5xf32>) -> tensor<*xi1>
  return %0 : tensor<*xi1>

  // CHECK-LABEL: test_less_unknown_dims_2
  // CHECK: {{.*}} = "onnx.Less"(%arg0, %arg1) : (tensor<?x?x5xf32>, tensor<?x4x5xf32>) -> tensor<?x4x5xi1>
}
<|MERGE_RESOLUTION|>--- conflicted
+++ resolved
@@ -1335,134 +1335,6 @@
 
 // -----
 
-<<<<<<< HEAD
-func @test_slice(%arg0 : tensor<2x4xf32>, %arg1: tensor<2xi64>, %arg2: tensor<2xi64>, %arg3: tensor<2xi64>, %arg4: tensor<2xi64>) -> tensor<*xf32> {
-  %1 = "onnx.Slice"(%arg0, %arg1, %arg2, %arg3, %arg4) : (tensor<2x4xf32>, tensor<2xi64>, tensor<2xi64>, tensor<2xi64>, tensor<2xi64>) -> tensor<*xf32>
-  "std.return"(%1) : (tensor<*xf32>) -> ()
-
-  // CHECK-LABEL: test_slice
-  // CHECK: [[RES:%.+]] = "onnx.Slice"(%arg0, %arg1, %arg2, %arg3, %arg4) : (tensor<2x4xf32>, tensor<2xi64>, tensor<2xi64>, tensor<2xi64>, tensor<2xi64>) -> tensor<?x?xf32>
-  // CHECK: return [[RES:%.+]] : tensor<?x?xf32>
-}
-
-// -----
-
-func @test_slice_constant_default_axes(%arg0 : tensor<2x4xf32>) -> tensor<*xf32> {
-  %axes = constant unit
-  %starts = "onnx.Constant"() {value = dense<[1, 0]> : tensor<2xi64> } : () -> tensor<2xi64>
-  %ends = "onnx.Constant"() {value = dense<[2, 3]> : tensor<2xi64> } : () -> tensor<2xi64>
-  %steps = "onnx.Constant"() {value = dense<[1, 2]> : tensor<2xi64> } : () -> tensor<2xi64>
-  %1 = "onnx.Slice"(%arg0, %starts, %ends, %axes, %steps) : (tensor<2x4xf32>, tensor<2xi64>, tensor<2xi64>, none, tensor<2xi64>) -> tensor<*xf32>
-  "std.return"(%1) : (tensor<*xf32>) -> ()
-
-  // CHECK-LABEL: test_slice_constant_default_axes
-  // CHECK: [[STARTS:%.+]] = "onnx.Constant"() {value = dense<[1, 0]> : tensor<2xi64>} : () -> tensor<2xi64> 
-  // CHECK: [[ENDS:%.+]] = "onnx.Constant"() {value = dense<[2, 3]> : tensor<2xi64>} : () -> tensor<2xi64>
-  // CHECK: [[STEPS:%.+]] = "onnx.Constant"() {value = dense<[1, 2]> : tensor<2xi64>} : () -> tensor<2xi64>
-  // CHECK: [[AXES:%.+]] = "onnx.Constant"() {value = dense<[0, 1]> : tensor<2xi64>} : () -> tensor<2xi64>
-  // CHECK: [[RES:%.+]] = "onnx.Slice"(%arg0, [[STARTS]], [[ENDS]], [[AXES]], [[STEPS]]) : (tensor<2x4xf32>, tensor<2xi64>, tensor<2xi64>, tensor<2xi64>, tensor<2xi64>) -> tensor<1x2xf32>
-  // CHECK: return [[RES]] : tensor<1x2xf32>
-}
-
-// -----
-
-func @test_slice_constant_default_steps(%arg0 : tensor<2x4xf32>) -> tensor<*xf32> {
-  %axes = "onnx.Constant"() {value = dense<[0, 1]> : tensor<2xi64> } : () -> tensor<2xi64>
-  %starts = "onnx.Constant"() {value = dense<[1, 0]> : tensor<2xi64> } : () -> tensor<2xi64>
-  %ends = "onnx.Constant"() {value = dense<[2, 3]> : tensor<2xi64> } : () -> tensor<2xi64>
-  %steps = constant unit
-  %1 = "onnx.Slice"(%arg0, %starts, %ends, %axes, %steps) : (tensor<2x4xf32>, tensor<2xi64>, tensor<2xi64>, tensor<2xi64>, none) -> tensor<*xf32>
-  "std.return"(%1) : (tensor<*xf32>) -> ()
-
-  // CHECK-LABEL: test_slice_constant_default_steps
-  // CHECK: [[AXES:%.+]] = "onnx.Constant"() {value = dense<[0, 1]> : tensor<2xi64>} : () -> tensor<2xi64>
-  // CHECK: [[STARTS:%.+]] = "onnx.Constant"() {value = dense<[1, 0]> : tensor<2xi64>} : () -> tensor<2xi64> 
-  // CHECK: [[ENDS:%.+]] = "onnx.Constant"() {value = dense<[2, 3]> : tensor<2xi64>} : () -> tensor<2xi64>
-  // CHECK: [[STEPS:%.+]] = "onnx.Constant"() {value = dense<1> : tensor<2xi64>} : () -> tensor<2xi64>
-  // CHECK: [[RES:%.+]] = "onnx.Slice"(%arg0, [[STARTS]], [[ENDS]], [[AXES]], [[STEPS]]) : (tensor<2x4xf32>, tensor<2xi64>, tensor<2xi64>, tensor<2xi64>, tensor<2xi64>) -> tensor<1x3xf32>
-  // CHECK: return [[RES]] : tensor<1x3xf32>
-}
-
-// -----
-
-func @test_slice_all_constant(%arg0 : tensor<2x4xf32>) -> tensor<*xf32> {
-  %axes = "onnx.Constant"() {value = dense<[0, 1]> : tensor<2xi64> } : () -> tensor<2xi64>
-  %starts = "onnx.Constant"() {value = dense<[1, 0]> : tensor<2xi64> } : () -> tensor<2xi64>
-  %ends = "onnx.Constant"() {value = dense<[2, 3]> : tensor<2xi64> } : () -> tensor<2xi64>
-  %steps = "onnx.Constant"() {value = dense<[1, 2]> : tensor<2xi64> } : () -> tensor<2xi64>
-  %1 = "onnx.Slice"(%arg0, %starts, %ends, %axes, %steps) : (tensor<2x4xf32>, tensor<2xi64>, tensor<2xi64>, tensor<2xi64>, tensor<2xi64>) -> tensor<*xf32>
-  "std.return"(%1) : (tensor<*xf32>) -> ()
-
-  // CHECK-LABEL: test_slice_all_constant
-  // CHECK: [[AXES:%.+]] = "onnx.Constant"() {value = dense<[0, 1]> : tensor<2xi64>} : () -> tensor<2xi64>
-  // CHECK: [[STARTS:%.+]] = "onnx.Constant"() {value = dense<[1, 0]> : tensor<2xi64>} : () -> tensor<2xi64> 
-  // CHECK: [[ENDS:%.+]] = "onnx.Constant"() {value = dense<[2, 3]> : tensor<2xi64>} : () -> tensor<2xi64>
-  // CHECK: [[STEPS:%.+]] = "onnx.Constant"() {value = dense<[1, 2]> : tensor<2xi64>} : () -> tensor<2xi64>
-  // CHECK: [[RES:%.+]] = "onnx.Slice"(%arg0, [[STARTS]], [[ENDS]], [[AXES]], [[STEPS]]) : (tensor<2x4xf32>, tensor<2xi64>, tensor<2xi64>, tensor<2xi64>, tensor<2xi64>) -> tensor<1x2xf32>
-  // CHECK: return [[RES]] : tensor<1x2xf32>
-}
-
-// -----
-
-func @test_slice_all_constant_negative(%arg0 : tensor<2x4xf32>) -> tensor<*xf32> {
-  %axes = "onnx.Constant"() {value = dense<[0, -1]> : tensor<2xi64> } : () -> tensor<2xi64>
-  %starts = "onnx.Constant"() {value = dense<[1, 0]> : tensor<2xi64> } : () -> tensor<2xi64>
-  %ends = "onnx.Constant"() {value = dense<[2, -1]> : tensor<2xi64> } : () -> tensor<2xi64>
-  %steps = "onnx.Constant"() {value = dense<[1, 2]> : tensor<2xi64> } : () -> tensor<2xi64>
-  %1 = "onnx.Slice"(%arg0, %starts, %ends, %axes, %steps) : (tensor<2x4xf32>, tensor<2xi64>, tensor<2xi64>, tensor<2xi64>, tensor<2xi64>) -> tensor<*xf32>
-  "std.return"(%1) : (tensor<*xf32>) -> ()
-
-  // CHECK-LABEL: test_slice_all_constant_negative
-  // CHECK: [[AXES:%.+]] = "onnx.Constant"() {value = dense<[0, -1]> : tensor<2xi64>} : () -> tensor<2xi64>
-  // CHECK: [[STARTS:%.+]] = "onnx.Constant"() {value = dense<[1, 0]> : tensor<2xi64>} : () -> tensor<2xi64> 
-  // CHECK: [[ENDS:%.+]] = "onnx.Constant"() {value = dense<[2, -1]> : tensor<2xi64>} : () -> tensor<2xi64>
-  // CHECK: [[STEPS:%.+]] = "onnx.Constant"() {value = dense<[1, 2]> : tensor<2xi64>} : () -> tensor<2xi64>
-  // CHECK: [[RES:%.+]] = "onnx.Slice"(%arg0, [[STARTS]], [[ENDS]], [[AXES]], [[STEPS]]) : (tensor<2x4xf32>, tensor<2xi64>, tensor<2xi64>, tensor<2xi64>, tensor<2xi64>) -> tensor<1x2xf32>
-  // CHECK: return [[RES]] : tensor<1x2xf32>
-}
-
-// -----
-
-func @test_slice_all_constant_end_outofbound(%arg0 : tensor<2x4xf32>) -> tensor<*xf32> {
-  %axes = "onnx.Constant"() {value = dense<[0, 1]> : tensor<2xi64> } : () -> tensor<2xi64>
-  %starts = "onnx.Constant"() {value = dense<[1, 0]> : tensor<2xi64> } : () -> tensor<2xi64>
-  %ends = "onnx.Constant"() {value = dense<[5, 3]> : tensor<2xi64> } : () -> tensor<2xi64>
-  %steps = "onnx.Constant"() {value = dense<[1, 2]> : tensor<2xi64> } : () -> tensor<2xi64>
-  %1 = "onnx.Slice"(%arg0, %starts, %ends, %axes, %steps) : (tensor<2x4xf32>, tensor<2xi64>, tensor<2xi64>, tensor<2xi64>, tensor<2xi64>) -> tensor<*xf32>
-  "std.return"(%1) : (tensor<*xf32>) -> ()
-
-  // CHECK-LABEL: test_slice_all_constant_end_outofbound
-  // CHECK: [[AXES:%.+]] = "onnx.Constant"() {value = dense<[0, 1]> : tensor<2xi64>} : () -> tensor<2xi64>
-  // CHECK: [[STARTS:%.+]] = "onnx.Constant"() {value = dense<[1, 0]> : tensor<2xi64>} : () -> tensor<2xi64> 
-  // CHECK: [[ENDS:%.+]] = "onnx.Constant"() {value = dense<[5, 3]> : tensor<2xi64>} : () -> tensor<2xi64>
-  // CHECK: [[STEPS:%.+]] = "onnx.Constant"() {value = dense<[1, 2]> : tensor<2xi64>} : () -> tensor<2xi64>
-  // CHECK: [[RES:%.+]] = "onnx.Slice"(%arg0, [[STARTS]], [[ENDS]], [[AXES]], [[STEPS]]) : (tensor<2x4xf32>, tensor<2xi64>, tensor<2xi64>, tensor<2xi64>, tensor<2xi64>) -> tensor<1x2xf32>
-  // CHECK: return [[RES]] : tensor<1x2xf32>
-}
-
-// -----
-
-func @test_slice_all_constant_negative_steps(%arg0 : tensor<2x4xf32>) -> tensor<*xf32> {
-  %axes = "onnx.Constant"() {value = dense<[0, 1]> : tensor<2xi64> } : () -> tensor<2xi64>
-  %starts = "onnx.Constant"() {value = dense<[1, 0]> : tensor<2xi64> } : () -> tensor<2xi64>
-  %ends = "onnx.Constant"() {value = dense<[2, 3]> : tensor<2xi64> } : () -> tensor<2xi64>
-  %steps = "onnx.Constant"() {value = dense<[1, -2]> : tensor<2xi64> } : () -> tensor<2xi64>
-  %1 = "onnx.Slice"(%arg0, %starts, %ends, %axes, %steps) : (tensor<2x4xf32>, tensor<2xi64>, tensor<2xi64>, tensor<2xi64>, tensor<2xi64>) -> tensor<*xf32>
-  "std.return"(%1) : (tensor<*xf32>) -> ()
-
-  // CHECK-LABEL: test_slice_all_constant_negative_steps
-  // CHECK: [[AXES:%.+]] = "onnx.Constant"() {value = dense<[0, 1]> : tensor<2xi64>} : () -> tensor<2xi64>
-  // CHECK: [[STARTS:%.+]] = "onnx.Constant"() {value = dense<[1, 0]> : tensor<2xi64>} : () -> tensor<2xi64> 
-  // CHECK: [[ENDS:%.+]] = "onnx.Constant"() {value = dense<[2, 3]> : tensor<2xi64>} : () -> tensor<2xi64>
-  // CHECK: [[STEPS:%.+]] = "onnx.Constant"() {value = dense<[1, -2]> : tensor<2xi64>} : () -> tensor<2xi64>
-  // CHECK: [[RES:%.+]] = "onnx.Slice"(%arg0, [[STARTS]], [[ENDS]], [[AXES]], [[STEPS]]) : (tensor<2x4xf32>, tensor<2xi64>, tensor<2xi64>, tensor<2xi64>, tensor<2xi64>) -> tensor<1x2xf32>
-  // CHECK: return [[RES]] : tensor<1x2xf32>
-}
-
-// -----
-
-=======
->>>>>>> 30e6ab83
 //===----------------------------------------------------------------------===//
 /// Test the shape inferencing for the scaler operation.
 //===----------------------------------------------------------------------===//
